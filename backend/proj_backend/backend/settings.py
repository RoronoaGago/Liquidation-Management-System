"""
Django settings for backend project.

Generated by 'django-admin startproject' using Django 5.2.

For more information on this file, see
https://docs.djangoproject.com/en/5.2/topics/settings/

For the full list of settings and their values, see
https://docs.djangoproject.com/en/5.2/ref/settings/
"""

from pathlib import Path
from datetime import timedelta
import os

# Build paths inside the project like this: BASE_DIR / 'subdir'.
BASE_DIR = Path(__file__).resolve().parent.parent


# Quick-start development settings - unsuitable for production
# See https://docs.djangoproject.com/en/5.2/howto/deployment/checklist/

# SECURITY WARNING: keep the secret key used in production secret!
SECRET_KEY = 'django-insecure-a&-*rs31mdo&jc3@4zu8*sp7wdhp_1#5w4bc@%mx=bb=ohlo1e'

# SECURITY WARNING: don't run with debug turned on in production!
DEBUG = True

# Replace with your actual PC IP
ALLOWED_HOSTS = ['*']


# Application definition

INSTALLED_APPS = [
    'corsheaders',
    'django.contrib.admin',
    'django.contrib.auth',
    'django.contrib.contenttypes',
    'rest_framework_simplejwt',
    'django.contrib.sessions',
    'django.contrib.messages',
    'django.contrib.staticfiles',
    'rest_framework',
    'api',
    'django_celery_results',  # For storing Celery task results
    'django_celery_beat',     # For scheduled tasks
]
# JWT Configuration
REST_FRAMEWORK = {
    'DEFAULT_AUTHENTICATION_CLASSES': (
        'rest_framework_simplejwt.authentication.JWTAuthentication',
    )
}
MIDDLEWARE = [
    'django.middleware.security.SecurityMiddleware',
    'django.contrib.sessions.middleware.SessionMiddleware',
    'corsheaders.middleware.CorsMiddleware',
    'django.middleware.common.CommonMiddleware',
    'django.middleware.csrf.CsrfViewMiddleware',
    'django.contrib.auth.middleware.AuthenticationMiddleware',
    'django.contrib.messages.middleware.MessageMiddleware',
    'api.middleware.AllowIframeForMediaMiddleware',
    'django.middleware.clickjacking.XFrameOptionsMiddleware',
]


ROOT_URLCONF = 'backend.urls'
CORS_ALLOWED_ORIGINS = ["http://localhost:5173",
                        "http://192.168.1.147:5173", "http://192.168.1.111:5173", "http://192.168.1.232:5173", "http://192.168.0.231:5173", "http://172.20.10.2:5173", "http://172.20.10.7:5173"]

CSRF_TRUSTED_ORIGINS = [
    "http://localhost:5173",
    "http://127.0.0.1:5173",
]
TEMPLATES = [
    {
        'BACKEND': 'django.template.backends.django.DjangoTemplates',
        'DIRS': [
            os.path.join(BASE_DIR, 'proj_backend', 'api', 'templates'),
        ],
        'APP_DIRS': True,
        'OPTIONS': {
            'context_processors': [
                'django.template.context_processors.debug',
                'django.template.context_processors.request',
                'django.contrib.auth.context_processors.auth',
                'django.contrib.messages.context_processors.messages',
            ],
        },
    },
]

WSGI_APPLICATION = 'backend.wsgi.application'


# Database
# https://docs.djangoproject.com/en/5.2/ref/settings/#databases

DATABASES = {
    'default': {
        'ENGINE': 'django.db.backends.mysql',
        'NAME': 'db_liquidation_management_system',
        'USER': 'root',
        'PASSWORD': '',
        'HOST': 'localhost',
        'PORT': '3306',
    }
}


AUTHENTICATION_BACKENDS = [
    'django.contrib.auth.backends.ModelBackend',  # This is the default backend
    # Add any additional backends here if you're using them
]
AUTH_USER_MODEL = 'api.User'
# Password validation
# https://docs.djangoproject.com/en/5.2/ref/settings/#auth-password-validators

AUTH_PASSWORD_VALIDATORS = [
    {
        'NAME': 'django.contrib.auth.password_validation.UserAttributeSimilarityValidator',
    },
    {
        'NAME': 'django.contrib.auth.password_validation.MinimumLengthValidator',
    },
    {
        'NAME': 'django.contrib.auth.password_validation.CommonPasswordValidator',
    },
    {
        'NAME': 'django.contrib.auth.password_validation.NumericPasswordValidator',
    },
]

SIMPLE_JWT = {
    'ACCESS_TOKEN_LIFETIME': timedelta(minutes=30),
    'REFRESH_TOKEN_LIFETIME': timedelta(days=1),
    'ROTATE_REFRESH_TOKENS': False,
    'BLACKLIST_AFTER_ROTATION': False,
    'UPDATE_LAST_LOGIN': False,

    'ALGORITHM': 'HS256',
    'SIGNING_KEY': SECRET_KEY,
    'VERIFYING_KEY': None,
    'AUDIENCE': None,
    'ISSUER': None,
    'JWK_URL': None,
    'LEEWAY': 0,

    'AUTH_HEADER_TYPES': ('Bearer',),
    'AUTH_HEADER_NAME': 'HTTP_AUTHORIZATION',
    'USER_ID_FIELD': 'id',
    'USER_ID_CLAIM': 'user_id',
    'USER_AUTHENTICATION_RULE': 'rest_framework_simplejwt.authentication.default_user_authentication_rule',

    'AUTH_TOKEN_CLASSES': ('rest_framework_simplejwt.tokens.AccessToken',),
    'TOKEN_TYPE_CLAIM': 'token_type',
    'TOKEN_USER_CLASS': 'rest_framework_simplejwt.models.TokenUser',

    'JTI_CLAIM': 'jti',

    'SLIDING_TOKEN_REFRESH_EXP_CLAIM': 'refresh_exp',
    'SLIDING_TOKEN_LIFETIME': timedelta(minutes=5),
    'SLIDING_TOKEN_REFRESH_LIFETIME': timedelta(days=1),
}

# Internationalization
# https://docs.djangoproject.com/en/5.2/topics/i18n/

LANGUAGE_CODE = 'en-us'

TIME_ZONE = 'UTC'

USE_I18N = True

USE_TZ = True


# Static files (CSS, JavaScript, Images)
# https://docs.djangoproject.com/en/5.2/howto/static-files/

STATIC_URL = 'static/'

# Default primary key field type
# https://docs.djangoproject.com/en/5.2/ref/settings/#default-auto-field

DEFAULT_AUTO_FIELD = 'django.db.models.BigAutoField'

# settings.py
MEDIA_URL = '/media/'
MEDIA_ROOT = BASE_DIR / 'media'

# Email Configuration
EMAIL_BACKEND = 'django.core.mail.backends.smtp.EmailBackend'
EMAIL_HOST = 'smtp.gmail.com'
EMAIL_PORT = 587
EMAIL_USE_TLS = True
EMAIL_HOST_USER = 'riverajanlester.st.maria@gmail.com'  # Your email address
<<<<<<< HEAD
EMAIL_HOST_PASSWORD = 'tght ymcl oqus vjyw'            # Use an app password, not your Gmail password!
=======
# Use an app password, not your Gmail password!
EMAIL_HOST_PASSWORD = 'tght ymcl oqus vjyw'
>>>>>>> c7c07d7a
DEFAULT_FROM_EMAIL = 'riverajanlester.st.maria@gmail.com'
# Celery Configuration
CELERY_BROKER_URL = 'redis://localhost:6379/0'
CELERY_RESULT_BACKEND = 'redis://localhost:6379/0'
CELERY_ACCEPT_CONTENT = ['json']
CELERY_TASK_SERIALIZER = 'json'
CELERY_RESULT_SERIALIZER = 'json'
CELERY_TIMEZONE = TIME_ZONE

LOGGING = {
    'version': 1,
    'disable_existing_loggers': False,
    'handlers': {
        'console': {
            'class': 'logging.StreamHandler',
        },
    },
    'root': {
        'handlers': ['console'],
        'level': 'DEBUG',  # Show all logs, including debug
    },
    'loggers': {
        'django': {
            'handlers': ['console'],
            'level': 'INFO',  # You can set this to 'DEBUG' if you want more Django internals
            'propagate': False,
        },
        # Your app logger
        'api': {
            'handlers': ['console'],
            'level': 'DEBUG',
            'propagate': False,
        },
    },
}<|MERGE_RESOLUTION|>--- conflicted
+++ resolved
@@ -197,12 +197,8 @@
 EMAIL_PORT = 587
 EMAIL_USE_TLS = True
 EMAIL_HOST_USER = 'riverajanlester.st.maria@gmail.com'  # Your email address
-<<<<<<< HEAD
-EMAIL_HOST_PASSWORD = 'tght ymcl oqus vjyw'            # Use an app password, not your Gmail password!
-=======
 # Use an app password, not your Gmail password!
 EMAIL_HOST_PASSWORD = 'tght ymcl oqus vjyw'
->>>>>>> c7c07d7a
 DEFAULT_FROM_EMAIL = 'riverajanlester.st.maria@gmail.com'
 # Celery Configuration
 CELERY_BROKER_URL = 'redis://localhost:6379/0'

--- conflicted
+++ resolved
@@ -8,23 +8,6 @@
 
 @receiver(post_save, sender=RequestManagement)
 def start_unliquidated_timer(sender, instance, **kwargs):
-<<<<<<< HEAD
-    if instance.status == 'downloaded':
-        now = timezone.now()
-        request_id = instance.request_id
-        
-        # Schedule all reminders
-        reminders = [
-            (20, 10)  #10-day remiders
-            (25, 5),  # 5-day reminder (25 days after status change)
-            (28, 2),  # 2-day reminder
-            (29, 1),  # 1-day reminder
-            (30, 0),  # Final day reminder
-            (31, -1)  # Demand letter (check_liquidation_status)
-        ]
-        
-        for days_after, days_remaining in reminders:
-=======
     """
     Schedule reminders when request status changes to 'unliquidated'
     """
@@ -54,7 +37,6 @@
 
     try:
         for days_after, days_remaining in REMINDER_SCHEDULE:
->>>>>>> 09adfe52
             if days_remaining >= 0:
                 send_reminder.apply_async(
                     args=[request_id, days_remaining],

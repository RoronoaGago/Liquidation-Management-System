from django.db import transaction
from rest_framework import serializers
from .models import User, School, Requirement, ListOfPriority, PriorityRequirement, RequestManagement, RequestPriority, LiquidationManagement, LiquidationDocument, Notification, LiquidationPriority
from rest_framework_simplejwt.serializers import TokenObtainPairSerializer
from django.core.files.base import ContentFile
from django.core.mail import send_mail
from django.template.loader import render_to_string
from django.utils import timezone
import base64
import uuid
import string
import logging
logger = logging.getLogger(__name__)


class SchoolSerializer(serializers.ModelSerializer):
    class Meta:
        model = School
        fields = '__all__'  # is_active will be included automatically


class UserSerializer(serializers.ModelSerializer):
    profile_picture_base64 = serializers.CharField(
        write_only=True,
        required=False,
        allow_blank=True,
        allow_null=True,
    )
    # Use nested serializer for school
    school = SchoolSerializer(read_only=True)
    school_id = serializers.PrimaryKeyRelatedField(
        queryset=School.objects.all(),
        source='school',
        write_only=True,
        required=False,
        allow_null=True
    )

    class Meta:
        model = User
        fields = [
            "id",
            "first_name",
            "last_name",
            "username",
            "password",
            "email",
            "role",
            "school",  # now returns full school object
            "school_id",  # write-only field for school ID
            "date_of_birth",
            "sex",
            "phone_number",
            "school_district",
            "profile_picture",
            "profile_picture_base64",
            "is_active",
            "date_joined"
        ]
        extra_kwargs = {
            "password": {"write_only": True},
            "id": {"read_only": True},
        }

    def validate(self, data):
        # School validation for certain roles
        if data.get('role') in ['school_head', 'school_admin'] and not data.get('school'):
            raise serializers.ValidationError(
                "School is required for this role"
            )
        if data.get('profile_picture_base64') == "":
            data.pop('profile_picture_base64')  # Remove empty string
        return super().validate(data)
        # Only admins can create other admins
        request = self.context.get('request')
        # if request and request.user.role != 'admin' and data.get('role') == 'admin':
        #     raise serializers.ValidationError(
        #         "Only administrators can create admin users"
        #     )

        return data

    def create(self, validated_data):
        profile_picture_base64 = validated_data.pop(
            'profile_picture_base64', None)

        user = User.objects.create_user(**validated_data)

        if profile_picture_base64:
            # Handle base64 image upload
            format, imgstr = profile_picture_base64.split(';base64,')
            ext = format.split('/')[-1]
            data = ContentFile(
                base64.b64decode(imgstr),
                name=f'{user.id}_{uuid.uuid4()}.{ext}'
            )
            user.profile_picture = data
            user.save()

        return user

    def update(self, instance, validated_data):
        profile_picture_base64 = validated_data.pop(
            'profile_picture_base64', None)

        password = validated_data.pop('password', None)
        if password:
            instance.set_password(password)

        for attr, value in validated_data.items():
            setattr(instance, attr, value)

        if profile_picture_base64:
            # Handle base64 image update
            format, imgstr = profile_picture_base64.split(';base64,')
            ext = format.split('/')[-1]
            data = ContentFile(
                base64.b64decode(imgstr),
                name=f'{instance.id}_{uuid.uuid4()}.{ext}'
            )
            instance.profile_picture = data

        instance.save()
        return instance


class CustomTokenObtainPairSerializer(TokenObtainPairSerializer):
    def validate(self, attrs):
        data = super().validate(attrs)
        user = self.user
        request = self.context.get('request')
        ip = request.META.get('REMOTE_ADDR') if request else None
        # Optionally get location here if you want

        context = {
            'user': user,
            'ip': ip,
            # 'location': location,  # Add if you have location logic
            'now': timezone.now(),
        }
        html_message = render_to_string('emails/login_notification.html', context)
        send_mail(
            subject="Login Notification",
            message="You have just logged in to the Liquidation Management System.",
            from_email=None,  # Uses DEFAULT_FROM_EMAIL
            recipient_list=[user.email],
            fail_silently=True,
            html_message=html_message,
        )
        return data

    @classmethod
    def get_token(cls, user):
        token = super().get_token(user)

        # Add custom claims (only serializable data)
        token['first_name'] = user.first_name
        token['last_name'] = user.last_name
        token['username'] = user.username
        token['role'] = user.role
        token['school_district'] = user.school_district
        token['email'] = user.email

        # Add profile picture URL (not the ImageFieldFile object)
        if user.profile_picture:
            # Returns the file URL
            token['profile_picture'] = user.profile_picture.url
        else:
            token['profile_picture'] = None

        return token


class RequirementSerializer(serializers.ModelSerializer):
    class Meta:
        model = Requirement
        fields = ['requirementID', 'requirementTitle',
                  'is_required', 'is_active']  # <-- Add is_active


class PriorityRequirementSerializer(serializers.ModelSerializer):
    class Meta:
        model = PriorityRequirement
        fields = ['id', 'priority', 'requirement']


class ListOfPrioritySerializer(serializers.ModelSerializer):
    requirements = RequirementSerializer(many=True, read_only=True)
    requirement_ids = serializers.PrimaryKeyRelatedField(
        queryset=Requirement.objects.all(),
        many=True,
        write_only=True,
        source='requirements'
    )

    class Meta:
        model = ListOfPriority
        fields = [
            'LOPID',
            'expenseTitle',
            'category',        # <-- Add this line
            'requirements',
            'requirement_ids',
            'is_active'
        ]

    def create(self, validated_data):
        requirements = validated_data.pop('requirements', [])
        instance = ListOfPriority.objects.create(**validated_data)
        instance.requirements.set(requirements)
        return instance

    def update(self, instance, validated_data):
        requirements = validated_data.pop('requirements', [])
        instance.expenseTitle = validated_data.get(
            'expenseTitle', instance.expenseTitle)
        instance.is_active = validated_data.get(
            'is_active', instance.is_active)
        instance.save()
        instance.requirements.set(requirements)
        return instance


class RequestPrioritySerializer(serializers.ModelSerializer):
    priority = ListOfPrioritySerializer(read_only=True)

    class Meta:
        model = RequestPriority
        fields = ['id', 'request', 'priority', 'amount']
        extra_kwargs = {
            'request': {'write_only': True}
        }


class RequestManagementSerializer(serializers.ModelSerializer):
    priorities = serializers.SerializerMethodField(read_only=True)
    user = UserSerializer(read_only=True)
    priority_amounts = serializers.ListField(
        child=serializers.DictField(child=serializers.CharField()),
        write_only=True,
        required=False
    )
    reviewed_by = UserSerializer(read_only=True)

    class Meta:
        model = RequestManagement
        fields = [
            'request_id', 'user', 'request_monthyear',
            'status', 'priorities', 'created_at',
            'priority_amounts',
            'date_approved',
            'downloaded_at',
            'rejection_comment',
            'rejection_date',
            'reviewed_by',
            'reviewed_at',
        ]
        read_only_fields = ['request_id', 'created_at',
                            'date_approved', 'date_downloaded', 'reviewed_by', 'reviewed_at']

    def get_priorities(self, obj):
        request_priorities = obj.requestpriority_set.all()
        return RequestPrioritySerializer(request_priorities, many=True).data

    def create(self, validated_data):
        priority_amounts = validated_data.pop('priority_amounts', [])
        # Accept request_id if present
        request_obj = RequestManagement.objects.create(**validated_data)
        logger.info("Serializer create() called with request_id: %s",
                    validated_data.get('request_id'))
        # Save priorities and amounts
        for pa in priority_amounts:
            lopid = pa.get('LOPID')
            amount = pa.get('amount')
            if lopid and amount is not None:
                try:
                    priority = ListOfPriority.objects.get(LOPID=lopid)
                    RequestPriority.objects.create(
                        request=request_obj,
                        priority=priority,
                        amount=amount
                    )
                except ListOfPriority.DoesNotExist:
                    continue
        return request_obj


class LiquidationPrioritySerializer(serializers.ModelSerializer):
    priority_id = serializers.PrimaryKeyRelatedField(
        queryset=ListOfPriority.objects.all(),
        source='priority'
    )

    class Meta:
        model = LiquidationPriority
        fields = ['priority_id', 'amount']


class LiquidationDocumentSerializer(serializers.ModelSerializer):
    request_priority = serializers.PrimaryKeyRelatedField(
        queryset=RequestPriority.objects.all(),
        write_only=True
    )
    requirement = serializers.PrimaryKeyRelatedField(
        queryset=Requirement.objects.all(),
        write_only=True
    )
    request_priority_id = serializers.IntegerField(
        source='request_priority.id', read_only=True)
    requirement_id = serializers.IntegerField(
        source='requirement.requirementID', read_only=True)
    document_url = serializers.SerializerMethodField()
    requirement_obj = RequirementSerializer(
        source='requirement', read_only=True)
    request_priority_obj = RequestPrioritySerializer(
        source='request_priority', read_only=True)
    # liquidation_document_id = serializers.CharField(read_only=True)

    class Meta:
        model = LiquidationDocument
        fields = [
            'id',
            'liquidation',
            'request_priority',
            'request_priority_obj',
            'requirement',
            'requirement_obj',
            'document',
            'document_url',
            'uploaded_at',
            'uploaded_by',
            'is_approved',
            'reviewer_comment',
            'request_priority_id',
            'requirement_id',
        ]
        extra_kwargs = {
            'document': {'write_only': True},
            'liquidation': {'read_only': True},
        }

    def get_document_url(self, obj):
        if obj.document:
            return self.context['request'].build_absolute_uri(obj.document.url)
        return None


class LiquidationManagementSerializer(serializers.ModelSerializer):
    liquidation_priorities = LiquidationPrioritySerializer(many=True)

    class Meta:
        model = LiquidationManagement
        fields = [
            'LiquidationID',
            'request',
            'rejection_comment',
            'status',
            'reviewed_by_district',
            'reviewed_at_district',
            'reviewed_by_division',
            'reviewed_at_division',
            'documents',
            'created_at',
            'liquidation_priorities',  # <-- Add this line
            'refund',
            'remaining_days',  # <-- Add this
        ]

    def get_reviewer_comments(self, obj):
        # Get all reviewer comments from documents
        comments = []
        for doc in obj.documents.all():
            if doc.reviewer_comment:
                comments.append({
                    'document': doc.requirement.requirementTitle,
                    'comment': doc.reviewer_comment
                })
        return comments

<<<<<<< HEAD
    def create(self, validated_data):
        priorities_data = validated_data.pop('liquidation_priorities', [])
        liquidation = LiquidationManagement.objects.create(**validated_data)
        for item in priorities_data:
            LiquidationPriority.objects.create(liquidation=liquidation, **item)
        return liquidation

    def update(self, instance, validated_data):
        priorities_data = validated_data.pop('liquidation_priorities', [])
        instance = super().update(instance, validated_data)
        # Optionally update priorities here
        return instance
=======
    def to_representation(self, instance):
        data = super().to_representation(instance)
        # Add actual amounts from LiquidationPriority records
        if hasattr(instance, 'liquidation_priorities'):
            data['actual_amounts'] = [
                {
                    'expense_id': lp.priority.LOPID,
                    'actual_amount': float(lp.amount)
                }
                for lp in instance.liquidation_priorities.all()
            ]
        return data
>>>>>>> 85bc866c


class NotificationSerializer(serializers.ModelSerializer):
    receiver = UserSerializer(read_only=True)
    sender = UserSerializer(read_only=True)

    class Meta:
        model = Notification
        fields = [
            'id',
            'notification_title',
            'details',
            'receiver',
            'sender',
            'notification_date',
            'is_read'
        ]<|MERGE_RESOLUTION|>--- conflicted
+++ resolved
@@ -377,20 +377,6 @@
                 })
         return comments
 
-<<<<<<< HEAD
-    def create(self, validated_data):
-        priorities_data = validated_data.pop('liquidation_priorities', [])
-        liquidation = LiquidationManagement.objects.create(**validated_data)
-        for item in priorities_data:
-            LiquidationPriority.objects.create(liquidation=liquidation, **item)
-        return liquidation
-
-    def update(self, instance, validated_data):
-        priorities_data = validated_data.pop('liquidation_priorities', [])
-        instance = super().update(instance, validated_data)
-        # Optionally update priorities here
-        return instance
-=======
     def to_representation(self, instance):
         data = super().to_representation(instance)
         # Add actual amounts from LiquidationPriority records
@@ -403,7 +389,6 @@
                 for lp in instance.liquidation_priorities.all()
             ]
         return data
->>>>>>> 85bc866c
 
 
 class NotificationSerializer(serializers.ModelSerializer):

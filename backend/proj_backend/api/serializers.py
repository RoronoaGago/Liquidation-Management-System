from rest_framework import serializers
from .models import User, School, Requirement, ListOfPriority, Request
from rest_framework_simplejwt.serializers import TokenObtainPairSerializer
from django.core.files.base import ContentFile
import base64
import uuid


class UserSerializer(serializers.ModelSerializer):
    profile_picture_base64 = serializers.CharField(
        write_only=True,
        required=False,
        allow_blank=True,  # Explicitly allow empty strings ("")
        allow_null=True, )

    school = serializers.PrimaryKeyRelatedField(
        queryset=School.objects.all(),
        required=False,
        allow_null=True
    )

    class Meta:
        model = User
        fields = [
            "id",
            "first_name",
            "last_name",
            "username",
            "password",
            "email",
            "role",
            "school",
            "date_of_birth",
            "phone_number",
            "profile_picture",
            "profile_picture_base64",
            "is_active",
            "date_joined"
        ]
        extra_kwargs = {
            "password": {"write_only": True},
            "id": {"read_only": True},
        }

    def validate(self, data):
        # School validation for certain roles
        if data.get('role') in ['school_head', 'school_admin'] and not data.get('school'):
            raise serializers.ValidationError(
                "School is required for this role"
            )
        if data.get('profile_picture_base64') == "":
            data.pop('profile_picture_base64')  # Remove empty string
        return super().validate(data)
        # Only admins can create other admins
        request = self.context.get('request')
        # if request and request.user.role != 'admin' and data.get('role') == 'admin':
        #     raise serializers.ValidationError(
        #         "Only administrators can create admin users"
        #     )

        return data

    def create(self, validated_data):
        profile_picture_base64 = validated_data.pop(
            'profile_picture_base64', None)

        user = User.objects.create_user(**validated_data)

        if profile_picture_base64:
            # Handle base64 image upload
            format, imgstr = profile_picture_base64.split(';base64,')
            ext = format.split('/')[-1]
            data = ContentFile(
                base64.b64decode(imgstr),
                name=f'{user.id}_{uuid.uuid4()}.{ext}'
            )
            user.profile_picture = data
            user.save()

        return user

    def update(self, instance, validated_data):
        profile_picture_base64 = validated_data.pop(
            'profile_picture_base64', None)

        password = validated_data.pop('password', None)
        if password:
            instance.set_password(password)

        for attr, value in validated_data.items():
            setattr(instance, attr, value)

        if profile_picture_base64:
            # Handle base64 image update
            format, imgstr = profile_picture_base64.split(';base64,')
            ext = format.split('/')[-1]
            data = ContentFile(
                base64.b64decode(imgstr),
                name=f'{instance.id}_{uuid.uuid4()}.{ext}'
            )
            instance.profile_picture = data

        instance.save()
        return instance


class CustomTokenObtainPairSerializer(TokenObtainPairSerializer):
    @classmethod
    def get_token(cls, user):
        token = super().get_token(user)

        # Add custom claims (only serializable data)
        token['first_name'] = user.first_name
        token['last_name'] = user.last_name
        token['username'] = user.username
        token['role'] = user.role
        token['email'] = user.email

        # Add profile picture URL (not the ImageFieldFile object)
        if user.profile_picture:
            # Returns the file URL
            token['profile_picture'] = user.profile_picture.url
        else:
            token['profile_picture'] = None

        return token


class SchoolSerializer(serializers.ModelSerializer):
    class Meta:
        model = School
        fields = '__all__'


class RequirementSerializer(serializers.ModelSerializer):
    class Meta:
        model = Requirement
        fields = '__all__'


class ListOfPrioritySerializer(serializers.ModelSerializer):
    requirement = RequirementSerializer(read_only=True, many=True)
    requirement_ids = serializers.PrimaryKeyRelatedField(
        queryset=Requirement.objects.all(),
        many=True,
        write_only=True,
        source='requirement'
    )

    class Meta:
        model = ListOfPriority
        fields = ['LOPID', 'expenseTitle', 'requirement', 'requirement_ids']
<<<<<<< HEAD

    def create(self, validated_data):
        requirements = validated_data.pop('requirement', [])
        instance = ListOfPriority.objects.create(**validated_data)
        instance.requirement.set(requirements)
        return instance

class RequestSerializer(serializers.ModelSerializer):
    class Meta:
        model = Request
        fields = '__all__'
=======

    def create(self, validated_data):
        requirements = validated_data.pop('requirement', [])
        instance = ListOfPriority.objects.create(**validated_data)
        instance.requirement.set(requirements)
        return instance
>>>>>>> 189a8d19
<|MERGE_RESOLUTION|>--- conflicted
+++ resolved
@@ -150,7 +150,6 @@
     class Meta:
         model = ListOfPriority
         fields = ['LOPID', 'expenseTitle', 'requirement', 'requirement_ids']
-<<<<<<< HEAD
 
     def create(self, validated_data):
         requirements = validated_data.pop('requirement', [])
@@ -162,11 +161,3 @@
     class Meta:
         model = Request
         fields = '__all__'
-=======
-
-    def create(self, validated_data):
-        requirements = validated_data.pop('requirement', [])
-        instance = ListOfPriority.objects.create(**validated_data)
-        instance.requirement.set(requirements)
-        return instance
->>>>>>> 189a8d19

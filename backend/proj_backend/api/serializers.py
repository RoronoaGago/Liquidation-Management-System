--- conflicted
+++ resolved
@@ -209,18 +209,12 @@
             'request_id', 'user', 'request_month',
             'status', 'priorities', 'created_at',
             'priority_amounts',
-<<<<<<< HEAD
             'date_approved',
             'date_downloaded',
             'rejection_comment',
             'rejection_date'
         ]
         read_only_fields = ['request_id', 'created_at', 'date_approved', 'date_downloaded', 'rejection_date']
-=======
-            'date_approved',  # <-- add this
-        ]
-        read_only_fields = ['request_id', 'created_at', 'date_approved']
->>>>>>> 34591d65
 
     def get_priorities(self, obj):
         request_priorities = obj.requestpriority_set.all()
@@ -317,16 +311,11 @@
             'documents',
             'submitted_at',
             'reviewer_comments',
-<<<<<<< HEAD
             'created_at',
             'date_district',
             'date_districtApproved',
             'date_liquidated'
 
-=======
-            'created_at'
-            'date_approved',  # <-- add this
->>>>>>> 34591d65
         ]
 
     def get_reviewer_comments(self, obj):

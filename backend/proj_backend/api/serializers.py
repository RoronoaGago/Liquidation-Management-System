from rest_framework import serializers
from .models import User, School, Requirement, ListOfPriority, PriorityRequirement, RequestManagement, RequestPriority, LiquidationManagement, LiquidationDocument, Notification, LiquidatorAssignment, LiquidationPriority
from rest_framework_simplejwt.serializers import TokenObtainPairSerializer
from django.core.files.base import ContentFile
import base64
import uuid
import string
from django.db import transaction


class SchoolSerializer(serializers.ModelSerializer):
    class Meta:
        model = School
        fields = '__all__'  # is_active will be included automatically


class UserSerializer(serializers.ModelSerializer):
    profile_picture_base64 = serializers.CharField(
        write_only=True,
        required=False,
        allow_blank=True,
        allow_null=True,
    )
    # Use nested serializer for school
    school = SchoolSerializer(read_only=True)
    school_id = serializers.PrimaryKeyRelatedField(
        queryset=School.objects.all(),
        source='school',
        write_only=True,
        required=False,
        allow_null=True
    )

    class Meta:
        model = User
        fields = [
            "id",
            "first_name",
            "last_name",
            "username",
            "password",
            "email",
            "role",
            "school",  # now returns full school object
            "school_id",  # write-only field for school ID
            "date_of_birth",
            "sex",
            "phone_number",
            "profile_picture",
            "profile_picture_base64",
            "is_active",
            "date_joined"
        ]
        extra_kwargs = {
            "password": {"write_only": True},
            "id": {"read_only": True},
        }

    def validate(self, data):
        # School validation for certain roles
        if data.get('role') in ['school_head', 'school_admin'] and not data.get('school'):
            raise serializers.ValidationError(
                "School is required for this role"
            )
        if data.get('profile_picture_base64') == "":
            data.pop('profile_picture_base64')  # Remove empty string
        return super().validate(data)
        # Only admins can create other admins
        request = self.context.get('request')
        # if request and request.user.role != 'admin' and data.get('role') == 'admin':
        #     raise serializers.ValidationError(
        #         "Only administrators can create admin users"
        #     )

        return data

    def create(self, validated_data):
        profile_picture_base64 = validated_data.pop(
            'profile_picture_base64', None)

        user = User.objects.create_user(**validated_data)

        if profile_picture_base64:
            # Handle base64 image upload
            format, imgstr = profile_picture_base64.split(';base64,')
            ext = format.split('/')[-1]
            data = ContentFile(
                base64.b64decode(imgstr),
                name=f'{user.id}_{uuid.uuid4()}.{ext}'
            )
            user.profile_picture = data
            user.save()

        return user

    def update(self, instance, validated_data):
        profile_picture_base64 = validated_data.pop(
            'profile_picture_base64', None)

        password = validated_data.pop('password', None)
        if password:
            instance.set_password(password)

        for attr, value in validated_data.items():
            setattr(instance, attr, value)

        if profile_picture_base64:
            # Handle base64 image update
            format, imgstr = profile_picture_base64.split(';base64,')
            ext = format.split('/')[-1]
            data = ContentFile(
                base64.b64decode(imgstr),
                name=f'{instance.id}_{uuid.uuid4()}.{ext}'
            )
            instance.profile_picture = data

        instance.save()
        return instance


class CustomTokenObtainPairSerializer(TokenObtainPairSerializer):
    @classmethod
    def get_token(cls, user):
        token = super().get_token(user)

        # Add custom claims (only serializable data)
        token['first_name'] = user.first_name
        token['last_name'] = user.last_name
        token['username'] = user.username
        token['role'] = user.role
        token['email'] = user.email

        # Add profile picture URL (not the ImageFieldFile object)
        if user.profile_picture:
            # Returns the file URL
            token['profile_picture'] = user.profile_picture.url
        else:
            token['profile_picture'] = None

        return token


class RequirementSerializer(serializers.ModelSerializer):
    class Meta:
        model = Requirement
        fields = ['requirementID', 'requirementTitle',
                  'is_required', 'is_active']  # <-- Add is_active


class PriorityRequirementSerializer(serializers.ModelSerializer):
    class Meta:
        model = PriorityRequirement
        fields = ['id', 'priority', 'requirement']


class ListOfPrioritySerializer(serializers.ModelSerializer):
    requirements = RequirementSerializer(many=True, read_only=True)
    requirement_ids = serializers.PrimaryKeyRelatedField(
        queryset=Requirement.objects.all(),
        many=True,
        write_only=True,
        source='requirements'
    )

    class Meta:
        model = ListOfPriority
        fields = [
            'LOPID',
            'expenseTitle',
            'category',        # <-- Add this line
            'requirements',
            'requirement_ids',
            'is_active'
        ]

    def create(self, validated_data):
        requirements = validated_data.pop('requirements', [])
        instance = ListOfPriority.objects.create(**validated_data)
        instance.requirements.set(requirements)
        return instance

    def update(self, instance, validated_data):
        requirements = validated_data.pop('requirements', [])
        instance.expenseTitle = validated_data.get(
            'expenseTitle', instance.expenseTitle)
        instance.is_active = validated_data.get(
            'is_active', instance.is_active)
        instance.save()
        instance.requirements.set(requirements)
        return instance


class RequestPrioritySerializer(serializers.ModelSerializer):
    priority = ListOfPrioritySerializer(read_only=True)

    class Meta:
        model = RequestPriority
        fields = ['id', 'request', 'priority', 'amount']
        extra_kwargs = {
            'request': {'write_only': True}
        }


class RequestManagementSerializer(serializers.ModelSerializer):
    priorities = serializers.SerializerMethodField(read_only=True)
    user = UserSerializer(read_only=True)
    priority_amounts = serializers.ListField(
        child=serializers.DictField(child=serializers.CharField()),
        write_only=True,
        required=False
    )
    reviewed_by = UserSerializer(read_only=True)

    class Meta:
        model = RequestManagement
        fields = [
            'request_id', 'user', 'request_monthyear',
            'status', 'priorities', 'created_at',
            'priority_amounts',
            'date_approved',
            'date_downloaded',
            'rejection_comment',
            'rejection_date',
            'reviewed_by',
            'reviewed_at',
        ]
        read_only_fields = ['request_id', 'created_at',
                            'date_approved', 'date_downloaded', 'reviewed_by', 'reviewed_at']

    def get_priorities(self, obj):
        request_priorities = obj.requestpriority_set.all()
        return RequestPrioritySerializer(request_priorities, many=True).data

    def create(self, validated_data):
        print(f"Validated data: {validated_data}")
        with transaction.atomic():
            priority_amounts = validated_data.pop('priority_amounts', [])
            request_obj = RequestManagement.objects.create(**validated_data)
            for pa in priority_amounts:
                lopid = pa.get('LOPID')
                amount = pa.get('amount')
                if lopid and amount is not None:
                    try:
                        priority = ListOfPriority.objects.get(LOPID=lopid)
                        RequestPriority.objects.create(
                            request=request_obj,
                            priority=priority,
                            amount=amount
                        )
                    except ListOfPriority.DoesNotExist:
                        continue
            return request_obj


class LiquidationPrioritySerializer(serializers.ModelSerializer):
    priority = ListOfPrioritySerializer(read_only=True)
    priority_id = serializers.PrimaryKeyRelatedField(
        queryset=ListOfPriority.objects.all(),
        source='priority',
        write_only=True
    )

    class Meta:
        model = LiquidationPriority
        fields = ['id', 'liquidation', 'priority', 'priority_id', 'amount']
        read_only_fields = ['id', 'liquidation', 'priority']

class LiquidationPrioritySerializer(serializers.ModelSerializer):
    priority = ListOfPrioritySerializer(read_only=True)
    priority_id = serializers.PrimaryKeyRelatedField(
        queryset=ListOfPriority.objects.all(),
        source='priority',
        write_only=True
    )

    class Meta:
        model = LiquidationPriority
        fields = ['id', 'liquidation', 'priority', 'priority_id', 'amount']
        read_only_fields = ['id', 'liquidation', 'priority']


class LiquidationDocumentSerializer(serializers.ModelSerializer):
    request_priority = serializers.PrimaryKeyRelatedField(
        queryset=RequestPriority.objects.all(),
        write_only=True
    )
    requirement = serializers.PrimaryKeyRelatedField(
        queryset=Requirement.objects.all(),
        write_only=True
    )
    request_priority_id = serializers.IntegerField(
        source='request_priority.id', read_only=True)
    requirement_id = serializers.IntegerField(
        source='requirement.requirementID', read_only=True)
    document_url = serializers.SerializerMethodField()
    requirement_obj = RequirementSerializer(
        source='requirement', read_only=True)
    request_priority_obj = RequestPrioritySerializer(
        source='request_priority', read_only=True)
    # liquidation_document_id = serializers.CharField(read_only=True)

    class Meta:
        model = LiquidationDocument
        fields = [
            'id',
            'liquidation',
            'request_priority',
            'request_priority_obj',
            'requirement',
            'requirement_obj',
            'document',
            'document_url',
            'uploaded_at',
            'uploaded_by',
            'is_approved',
            'reviewer_comment',
            'request_priority_id',
            'requirement_id',
        ]
        extra_kwargs = {
            'document': {'write_only': True},
            'liquidation': {'read_only': True},
        }

    def get_document_url(self, obj):
        if obj.document:
            return self.context['request'].build_absolute_uri(obj.document.url)
        return None


class LiquidationManagementSerializer(serializers.ModelSerializer):
    remaining_days = serializers.IntegerField(read_only=True)
    request = RequestManagementSerializer(read_only=True)
    documents = LiquidationDocumentSerializer(many=True, read_only=True)
    submitted_at = serializers.DateTimeField(
        source='created_at', read_only=True)
    reviewer_comments = serializers.SerializerMethodField()
    reviewed_by_district = UserSerializer(read_only=True)  # <-- ADD THIS LINE
<<<<<<< HEAD
    liquidation_priorities = LiquidationPrioritySerializer(many=True, read_only=True)
=======
    liquidation_priorities = LiquidationPrioritySerializer(
        many=True, read_only=True)
>>>>>>> f8c057a6

    class Meta:
        model = LiquidationManagement
        fields = [
            'LiquidationID',
            'request',
            'comment_id',
            'status',
            'reviewed_by_district',      # <-- ENSURE THIS IS INCLUDED
            'reviewed_at_district',
            'reviewed_by_division',
            'reviewed_at_division',
            'documents',
            'submitted_at',
            'reviewer_comments',
            'created_at',
            'liquidation_priorities',  # <-- Add this line
            'remaining_days',  # <-- Add this
        ]

    def get_reviewer_comments(self, obj):
        # Get all reviewer comments from documents
        comments = []
        for doc in obj.documents.all():
            if doc.reviewer_comment:
                comments.append({
                    'document': doc.requirement.requirementTitle,
                    'comment': doc.reviewer_comment
                })
        return comments


class LiquidatorAssignmentSerializer(serializers.ModelSerializer):
    liquidator = UserSerializer(read_only=True)
    liquidator_id = serializers.PrimaryKeyRelatedField(
        queryset=User.objects.filter(role='liquidator'),
        source='liquidator',
        write_only=True
    )
    assigned_by = UserSerializer(read_only=True)
    assigned_by_id = serializers.PrimaryKeyRelatedField(
        queryset=User.objects.all(),
        source='assigned_by',
        write_only=True,
        required=False
    )
    school = SchoolSerializer(read_only=True)
    school_id = serializers.PrimaryKeyRelatedField(
        queryset=School.objects.all(),
        source='school',
        write_only=True,
        required=False,
        allow_null=True
    )

    class Meta:
        model = LiquidatorAssignment
        fields = [
            'id',
            'liquidator', 'liquidator_id',
            'district',
            'school', 'school_id',
            'assigned_by', 'assigned_by_id',
            'assigned_at'
        ]
<<<<<<< HEAD
        read_only_fields = ['id', 'assigned_at', 'liquidator', 'assigned_by', 'school']
=======
        read_only_fields = ['id', 'assigned_at',
                            'liquidator', 'assigned_by', 'school']
>>>>>>> f8c057a6

    def create(self, validated_data):
        liquidator = validated_data['liquidator']
        district = validated_data['district']
        assigned_by = validated_data.get('assigned_by', None)

        # Get all schools in the district
        schools = School.objects.filter(district=district)
        assignments = []
        for school in schools:
            # Prevent duplicate assignments
            if not LiquidatorAssignment.objects.filter(liquidator=liquidator, district=district, school=school).exists():
                assignments.append(
                    LiquidatorAssignment(
                        liquidator=liquidator,
                        district=district,
                        school=school,
                        assigned_by=assigned_by
                    )
                )
        # Bulk create assignments
        LiquidatorAssignment.objects.bulk_create(assignments)
        # Return the first assignment for serializer response
        return assignments[0] if assignments else None


class NotificationSerializer(serializers.ModelSerializer):
    receiver = UserSerializer(read_only=True)
    sender = UserSerializer(read_only=True)

    class Meta:
        model = Notification
        fields = [
            'id',
            'notification_title',
            'details',
            'receiver',
            'sender',
            'notification_date',
        ]


<|MERGE_RESOLUTION|>--- conflicted
+++ resolved
@@ -265,19 +265,6 @@
         fields = ['id', 'liquidation', 'priority', 'priority_id', 'amount']
         read_only_fields = ['id', 'liquidation', 'priority']
 
-class LiquidationPrioritySerializer(serializers.ModelSerializer):
-    priority = ListOfPrioritySerializer(read_only=True)
-    priority_id = serializers.PrimaryKeyRelatedField(
-        queryset=ListOfPriority.objects.all(),
-        source='priority',
-        write_only=True
-    )
-
-    class Meta:
-        model = LiquidationPriority
-        fields = ['id', 'liquidation', 'priority', 'priority_id', 'amount']
-        read_only_fields = ['id', 'liquidation', 'priority']
-
 
 class LiquidationDocumentSerializer(serializers.ModelSerializer):
     request_priority = serializers.PrimaryKeyRelatedField(
@@ -336,12 +323,8 @@
         source='created_at', read_only=True)
     reviewer_comments = serializers.SerializerMethodField()
     reviewed_by_district = UserSerializer(read_only=True)  # <-- ADD THIS LINE
-<<<<<<< HEAD
-    liquidation_priorities = LiquidationPrioritySerializer(many=True, read_only=True)
-=======
     liquidation_priorities = LiquidationPrioritySerializer(
         many=True, read_only=True)
->>>>>>> f8c057a6
 
     class Meta:
         model = LiquidationManagement
@@ -407,12 +390,8 @@
             'assigned_by', 'assigned_by_id',
             'assigned_at'
         ]
-<<<<<<< HEAD
-        read_only_fields = ['id', 'assigned_at', 'liquidator', 'assigned_by', 'school']
-=======
         read_only_fields = ['id', 'assigned_at',
                             'liquidator', 'assigned_by', 'school']
->>>>>>> f8c057a6
 
     def create(self, validated_data):
         liquidator = validated_data['liquidator']
@@ -452,6 +431,4 @@
             'receiver',
             'sender',
             'notification_date',
-        ]
-
-
+        ]
--- conflicted
+++ resolved
@@ -1,3 +1,4 @@
+from django.db import transaction
 from rest_framework import serializers
 from .models import User, School, Requirement, ListOfPriority, PriorityRequirement, RequestManagement, RequestPriority, LiquidationManagement, LiquidationDocument, Notification, LiquidatorAssignment, LiquidationPriority
 from rest_framework_simplejwt.serializers import TokenObtainPairSerializer
@@ -5,12 +6,8 @@
 import base64
 import uuid
 import string
-<<<<<<< HEAD
 import logging
 logger = logging.getLogger(__name__)
-=======
-from django.db import transaction
->>>>>>> 540de17a
 
 
 class SchoolSerializer(serializers.ModelSerializer):
@@ -237,7 +234,6 @@
         return RequestPrioritySerializer(request_priorities, many=True).data
 
     def create(self, validated_data):
-<<<<<<< HEAD
         priority_amounts = validated_data.pop('priority_amounts', [])
         # Accept request_id if present
         request_obj = RequestManagement.objects.create(**validated_data)
@@ -258,27 +254,6 @@
                 except ListOfPriority.DoesNotExist:
                     continue
         return request_obj
-=======
-        print(f"Validated data: {validated_data}")
-        with transaction.atomic():
-            priority_amounts = validated_data.pop('priority_amounts', [])
-            request_obj = RequestManagement.objects.create(**validated_data)
-            for pa in priority_amounts:
-                lopid = pa.get('LOPID')
-                amount = pa.get('amount')
-                if lopid and amount is not None:
-                    try:
-                        priority = ListOfPriority.objects.get(LOPID=lopid)
-                        RequestPriority.objects.create(
-                            request=request_obj,
-                            priority=priority,
-                            amount=amount
-                        )
-                    except ListOfPriority.DoesNotExist:
-                        continue
-            return request_obj
-
->>>>>>> 540de17a
 
 
 class LiquidationPrioritySerializer(serializers.ModelSerializer):
@@ -460,8 +435,5 @@
             'receiver',
             'sender',
             'notification_date',
-<<<<<<< HEAD
             'is_read'
-=======
->>>>>>> 540de17a
         ]
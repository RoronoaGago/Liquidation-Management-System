from rest_framework import serializers
from .models import User, School, Requirement, ListOfPriority, PriorityRequirement, RequestManagement, RequestPriority, LiquidationManagement, LiquidationDocument
from rest_framework_simplejwt.serializers import TokenObtainPairSerializer
from django.core.files.base import ContentFile
import base64
import uuid
import string

class UserSerializer(serializers.ModelSerializer):
    profile_picture_base64 = serializers.CharField(
        write_only=True,
        required=False,
        allow_blank=True,  # Explicitly allow empty strings ("")
        allow_null=True, )

    school = serializers.PrimaryKeyRelatedField(
        queryset=School.objects.all(),
        required=False,
        allow_null=True
    )

    class Meta:
        model = User
        fields = [
            "id",
            "first_name",
            "last_name",
            "username",
            "password",
            "email",
            "role",
            "school",
            "date_of_birth",
            "sex",
            "phone_number",
            "profile_picture",
            "profile_picture_base64",
            "is_active",
            "date_joined"
        ]
        extra_kwargs = {
            "password": {"write_only": True},
            "id": {"read_only": True},
        }

    def validate(self, data):
        # School validation for certain roles
        if data.get('role') in ['school_head', 'school_admin'] and not data.get('school'):
            raise serializers.ValidationError(
                "School is required for this role"
            )
        if data.get('profile_picture_base64') == "":
            data.pop('profile_picture_base64')  # Remove empty string
        return super().validate(data)
        # Only admins can create other admins
        request = self.context.get('request')
        # if request and request.user.role != 'admin' and data.get('role') == 'admin':
        #     raise serializers.ValidationError(
        #         "Only administrators can create admin users"
        #     )

        return data

    def create(self, validated_data):
        profile_picture_base64 = validated_data.pop(
            'profile_picture_base64', None)

        user = User.objects.create_user(**validated_data)

        if profile_picture_base64:
            # Handle base64 image upload
            format, imgstr = profile_picture_base64.split(';base64,')
            ext = format.split('/')[-1]
            data = ContentFile(
                base64.b64decode(imgstr),
                name=f'{user.id}_{uuid.uuid4()}.{ext}'
            )
            user.profile_picture = data
            user.save()

        return user

    def update(self, instance, validated_data):
        profile_picture_base64 = validated_data.pop(
            'profile_picture_base64', None)

        password = validated_data.pop('password', None)
        if password:
            instance.set_password(password)

        for attr, value in validated_data.items():
            setattr(instance, attr, value)

        if profile_picture_base64:
            # Handle base64 image update
            format, imgstr = profile_picture_base64.split(';base64,')
            ext = format.split('/')[-1]
            data = ContentFile(
                base64.b64decode(imgstr),
                name=f'{instance.id}_{uuid.uuid4()}.{ext}'
            )
            instance.profile_picture = data

        instance.save()
        return instance


class CustomTokenObtainPairSerializer(TokenObtainPairSerializer):
    @classmethod
    def get_token(cls, user):
        token = super().get_token(user)

        # Add custom claims (only serializable data)
        token['first_name'] = user.first_name
        token['last_name'] = user.last_name
        token['username'] = user.username
        token['role'] = user.role
        token['email'] = user.email

        # Add profile picture URL (not the ImageFieldFile object)
        if user.profile_picture:
            # Returns the file URL
            token['profile_picture'] = user.profile_picture.url
        else:
            token['profile_picture'] = None

        return token


class SchoolSerializer(serializers.ModelSerializer):
    class Meta:
        model = School
        fields = '__all__'  # is_active will be included automatically


class RequirementSerializer(serializers.ModelSerializer):
    class Meta:
        model = Requirement
        fields = ['requirementID', 'requirementTitle', 'is_required']

class PriorityRequirementSerializer(serializers.ModelSerializer):
    class Meta:
        model = PriorityRequirement
        fields = ['id', 'priority', 'requirement']

class ListOfPrioritySerializer(serializers.ModelSerializer):
    requirements = RequirementSerializer(many=True, read_only=True)
    requirement_ids = serializers.PrimaryKeyRelatedField(
        queryset=Requirement.objects.all(),
        many=True,
        write_only=True,
        source='requirements'
    )

    class Meta:
        model = ListOfPriority
<<<<<<< HEAD
        fields = ['LOPID', 'expenseTitle', 'requirements',
                  'requirement_ids', 'is_active']
        extra_kwargs = {
            'is_active': {'required': True}
        }
=======
        fields = ['LOPID', 'expenseTitle', 'requirements', 'requirement_ids', 'is_active']
>>>>>>> 77227085

    def create(self, validated_data):
        requirements = validated_data.pop('requirements', [])
        instance = ListOfPriority.objects.create(**validated_data)
        instance.requirements.set(requirements)
        return instance

    def update(self, instance, validated_data):
        requirements = validated_data.pop('requirements', [])
        instance.expenseTitle = validated_data.get(
            'expenseTitle', instance.expenseTitle)
        instance.is_active = validated_data.get(
            'is_active', instance.is_active)
        instance.save()
        instance.requirements.set(requirements)
        return instance


class RequestPrioritySerializer(serializers.ModelSerializer):
    priority = ListOfPrioritySerializer(read_only=True)

    class Meta:
        model = RequestPriority
        fields = ['id', 'request', 'priority', 'amount']
        extra_kwargs = {
            'request': {'write_only': True}
        }


class RequestManagementSerializer(serializers.ModelSerializer):
    priorities = RequestPrioritySerializer(many=True, read_only=True)
    user = UserSerializer(read_only=True)

    class Meta:
        model = RequestManagement
        fields = ['request_id', 'user', 'request_month', 'status', 'priorities', 'created_at']
        read_only_fields = ['request_id', 'created_at']


class LiquidationDocumentSerializer(serializers.ModelSerializer):
    document_url = serializers.SerializerMethodField()
    requirement = RequirementSerializer(read_only=True)
    request_priority = RequestPrioritySerializer(read_only=True)
<<<<<<< HEAD
=======
    liquidation_document_id = serializers.CharField(read_only=True)
>>>>>>> 77227085

    class Meta:
        model = LiquidationDocument
        fields = [
            'liquidation_document_id',
            'liquidation',
            'request_priority',
            'requirement',
            'document',
            'document_url',
            'uploaded_at',
            'uploaded_by',
            'is_approved',
            'reviewer_comment'
        ]
        extra_kwargs = {
            'document': {'write_only': True},
            'liquidation': {'write_only': True}
        }

    def get_document_url(self, obj):
        if obj.document:
            return self.context['request'].build_absolute_uri(obj.document.url)
        return None


class LiquidationManagementSerializer(serializers.ModelSerializer):
    request = RequestManagementSerializer(read_only=True)
    documents = LiquidationDocumentSerializer(many=True, read_only=True)
    reviewed_by = UserSerializer(read_only=True)
<<<<<<< HEAD
=======
    LiquidationID = serializers.CharField(read_only=True)
>>>>>>> 77227085

    class Meta:
        model = LiquidationManagement
        fields = [
            'LiquidationID',
            'request',
            'comment_id',
            'status',
            'reviewed_by',
            'reviewed_at',
            'documents',
            'created_at'
        ]
        read_only_fields = ['created_at']<|MERGE_RESOLUTION|>--- conflicted
+++ resolved
@@ -5,6 +5,7 @@
 import base64
 import uuid
 import string
+
 
 class UserSerializer(serializers.ModelSerializer):
     profile_picture_base64 = serializers.CharField(
@@ -138,10 +139,12 @@
         model = Requirement
         fields = ['requirementID', 'requirementTitle', 'is_required']
 
+
 class PriorityRequirementSerializer(serializers.ModelSerializer):
     class Meta:
         model = PriorityRequirement
         fields = ['id', 'priority', 'requirement']
+
 
 class ListOfPrioritySerializer(serializers.ModelSerializer):
     requirements = RequirementSerializer(many=True, read_only=True)
@@ -154,15 +157,8 @@
 
     class Meta:
         model = ListOfPriority
-<<<<<<< HEAD
         fields = ['LOPID', 'expenseTitle', 'requirements',
                   'requirement_ids', 'is_active']
-        extra_kwargs = {
-            'is_active': {'required': True}
-        }
-=======
-        fields = ['LOPID', 'expenseTitle', 'requirements', 'requirement_ids', 'is_active']
->>>>>>> 77227085
 
     def create(self, validated_data):
         requirements = validated_data.pop('requirements', [])
@@ -198,7 +194,8 @@
 
     class Meta:
         model = RequestManagement
-        fields = ['request_id', 'user', 'request_month', 'status', 'priorities', 'created_at']
+        fields = ['request_id', 'user', 'request_month',
+                  'status', 'priorities', 'created_at']
         read_only_fields = ['request_id', 'created_at']
 
 
@@ -206,10 +203,7 @@
     document_url = serializers.SerializerMethodField()
     requirement = RequirementSerializer(read_only=True)
     request_priority = RequestPrioritySerializer(read_only=True)
-<<<<<<< HEAD
-=======
     liquidation_document_id = serializers.CharField(read_only=True)
->>>>>>> 77227085
 
     class Meta:
         model = LiquidationDocument
@@ -240,10 +234,7 @@
     request = RequestManagementSerializer(read_only=True)
     documents = LiquidationDocumentSerializer(many=True, read_only=True)
     reviewed_by = UserSerializer(read_only=True)
-<<<<<<< HEAD
-=======
     LiquidationID = serializers.CharField(read_only=True)
->>>>>>> 77227085
 
     class Meta:
         model = LiquidationManagement

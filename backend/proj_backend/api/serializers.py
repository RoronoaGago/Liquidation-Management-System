--- conflicted
+++ resolved
@@ -311,14 +311,8 @@
             'documents',
             'submitted_at',
             'reviewer_comments',
-<<<<<<< HEAD
-            'created_at',
-            'date_districtApproved',
-            'date_liquidated'
-=======
             'created_at',  # <-- keep this
             # 'date_approved',  # <-- REMOVE this line
->>>>>>> 69cc8401
         ]
 
     def get_reviewer_comments(self, obj):

--- conflicted
+++ resolved
@@ -1211,13 +1211,6 @@
 
 @api_view(['GET'])
 @permission_classes([IsAuthenticated])
-<<<<<<< HEAD
-def request_management_history(request, request_id):
-    req = RequestManagement.objects.get(request_id=request_id)
-    history = req.history.all().order_by('-history_date')
-    serializer = RequestManagementHistorySerializer(history, many=True)
-    return Response(serializer.data)
-=======
 def request_history(request, request_id):
     req = RequestManagement.objects.get(request_id=request_id)
     history = req.history.order_by('-history_date')
@@ -1241,7 +1234,6 @@
             "request_id": h.request_id,
         })
     return Response(data)
->>>>>>> 690751f1
 
 
 @api_view(['GET'])

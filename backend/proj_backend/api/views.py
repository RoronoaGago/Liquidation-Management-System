--- conflicted
+++ resolved
@@ -40,11 +40,7 @@
 from django.utils import timezone
 from .models import User
 import openpyxl
-<<<<<<< HEAD
-from openpyxl.styles import Font, Alignment, Border, Side
-=======
 from openpyxl.styles import Font, Alignment
->>>>>>> ab757fdb
 from django.http import HttpResponse
 from django.utils.timezone import localtime
 import random
@@ -1789,14 +1785,6 @@
             created_at__year=month[:4],
             created_at__month=month[5:7],
             status='liquidated'
-<<<<<<< HEAD
-        ).annotate(
-            processing_days=ExpressionWrapper(
-    F('date_liquidated') - F('request__downloaded_at__date'),  # ← Remove __date
-    output_field=DurationField()
-)
-=======
->>>>>>> ab757fdb
         )
 
         total_seconds = 0
@@ -1845,14 +1833,6 @@
             request__user__school=school,
             status='liquidated'
         )
-<<<<<<< HEAD
-        avg_processing = school_liquidations.annotate(
-        processing_days=ExpressionWrapper(
-            F('date_liquidated') - F('request__downloaded_at'),
-            output_field=DurationField()
-        )).aggregate(avg=Avg('processing_days'))['avg'] or 0
-=======
->>>>>>> ab757fdb
 
         total_seconds = 0
         count = 0
@@ -2169,8 +2149,6 @@
 
 
 @api_view(['PATCH'])
-<<<<<<< HEAD
-=======
 @permission_classes([IsAuthenticated])
 def update_e_signature(request):
     user = request.user
@@ -2494,297 +2472,10 @@
 
 
 @api_view(['GET'])
->>>>>>> ab757fdb
 @permission_classes([IsAuthenticated])
-def update_e_signature(request):
+def get_next_available_month(request):
+    """Get the next available month for the user to submit a request"""
     user = request.user
-<<<<<<< HEAD
-    e_signature = request.FILES.get('e_signature')
-    if not e_signature:
-        return Response({"error": "No e-signature file provided."}, status=400)
-    user.e_signature = e_signature
-    user.save(update_fields=['e_signature'])
-    return Response({"message": "E-signature updated successfully."})
-
-# Add to views.py
-@api_view(['GET'])
-@permission_classes([IsAuthenticated])
-def generate_liquidation_report(request, LiquidationID):
-    """
-    Generate a liquidation report in Excel format matching the Appendix-44 template
-    with data automatically populated from the system
-    """
-    try:
-        liquidation = LiquidationManagement.objects.get(LiquidationID=LiquidationID)
-        request_obj = liquidation.request
-        user = request_obj.user
-        school = user.school
-        
-        # Create workbook and worksheet
-        wb = openpyxl.Workbook()
-        ws = wb.active
-        ws.title = "Liquidation Report"
-        
-        # Set column widths to match the template
-        ws.column_dimensions['A'].width = 5  # Margin column
-        ws.column_dimensions['B'].width = 50  # Main content column
-        ws.column_dimensions['C'].width = 20  # Amount column
-        ws.column_dimensions['D'].width = 5  # Margin column
-        
-        # Define fonts
-        base_font = Font(name='Times New Roman', size=10)
-        bold_font = Font(name='Times New Roman', size=10, bold=True)
-        title_font = Font(name='Times New Roman', size=14, bold=True)
-        
-        # Define alignment
-        center_alignment = Alignment(horizontal='center', vertical='center')
-        left_alignment = Alignment(horizontal='left', vertical='center')
-        right_alignment = Alignment(horizontal='right', vertical='center')
-        
-        # Define border styles
-        thin_border = Border(
-            left=Side(style='thin'),
-            right=Side(style='thin'),
-            top=Side(style='thin'),
-            bottom=Side(style='thin')
-        )
-        
-        # Appendix 49 in cell C2
-        ws['C2'] = "Appendix 49"
-        ws['C2'].font = base_font
-        ws['C2'].alignment = right_alignment
-        
-        # Liquidation Report title (merged B4:C4)
-        ws['B4'] = "LIQUIDATION REPORT"
-        ws['B4'].font = title_font
-        ws.merge_cells('B4:C4')
-        ws['B4'].alignment = center_alignment
-        
-        # Period covered
-        if request_obj.request_monthyear:
-            period_covered = request_obj.request_monthyear
-        else:
-            period_covered = timezone.now().strftime("%Y-%m")
-        ws['B5'] = f"Period Covered {period_covered}"
-        ws['B5'].font = base_font
-        
-        # Serial number and date
-        ws['C5'] = f"Serial No.: {liquidation.LiquidationID}"
-        ws['C5'].font = base_font
-        ws['C5'].alignment = left_alignment
-        
-        current_date = timezone.now().strftime("%Y-%m-%d")
-        ws['C6'] = f"Date: {current_date}"
-        ws['C6'].font = base_font
-        ws['C6'].alignment = left_alignment
-        
-        # Entity name and fund cluster
-        entity_name = school.schoolName if school else "N/A"
-        ws['B7'] = f"Entity Name :  {entity_name}"
-        ws['B7'].font = base_font
-        
-        cluster_name= school.district if school else "N/A"
-        ws['B8'] = f"Fund Cluster : {cluster_name}"
-        ws['B8'].font = base_font
-        
-        # Responsibility center code
-        responsibility_center = school.district.districtId if school and school.district else "N/A"
-        ws['C8'] = f"Responsibility Center Code: {responsibility_center}"
-        ws['C8'].font = base_font
-        
-        # Table header
-        ws['B11'] = "PARTICULARS"
-        ws['B11'].font = bold_font
-        ws['B11'].border = thin_border
-        ws['B11'].alignment = center_alignment
-        
-        ws['C11'] = "AMOUNT"
-        ws['C11'].font = bold_font
-        ws['C11'].border = thin_border
-        ws['C11'].alignment = center_alignment
-        
-        # Add liquidation items
-        row = 12
-        total_amount = 0
-        
-        for lp in liquidation.liquidation_priorities.all():
-            ws[f'B{row}'] = lp.priority.expenseTitle
-            ws[f'B{row}'].font = base_font
-            ws[f'B{row}'].border = thin_border
-            ws[f'B{row}'].alignment = left_alignment
-            
-            ws[f'C{row}'] = float(lp.amount)
-            ws[f'C{row}'].font = base_font
-            ws[f'C{row}'].border = thin_border
-            ws[f'C{row}'].alignment = right_alignment
-            ws[f'C{row}'].number_format = '#,##0.00'
-            
-            total_amount += float(lp.amount)
-            row += 1
-        
-        # Add total amount
-        total_row = row + 2
-        ws[f'B{total_row}'] = "TOTAL AMOUNT SPENT"
-        ws[f'B{total_row}'].font = bold_font
-        ws[f'B{total_row}'].border = thin_border
-        ws[f'B{total_row}'].alignment = left_alignment
-        
-        ws[f'C{total_row}'] = float(total_amount)
-        ws[f'C{total_row}'].font = bold_font
-        ws[f'C{total_row}'].border = thin_border
-        ws[f'C{total_row}'].alignment = right_alignment
-        ws[f'C{total_row}'].number_format = '#,##0.00'
-        
-        # Add cash advance information
-        cash_advance_row = total_row + 2
-        ws[f'B{cash_advance_row}'] = "AMOUNT OF CASH ADVANCE PER DV NO.______DTD. ______"
-        ws[f'B{cash_advance_row}'].font = base_font
-        ws[f'B{cash_advance_row}'].border = thin_border
-        ws[f'B{cash_advance_row}'].alignment = left_alignment
-        
-        # Calculate cash advance amount (sum of requested amounts)
-        cash_advance_amount = sum(
-            rp.amount for rp in request_obj.requestpriority_set.all()
-        )
-        ws[f'C{cash_advance_row}'] = float(cash_advance_amount)
-        ws[f'C{cash_advance_row}'].font = base_font
-        ws[f'C{cash_advance_row}'].border = thin_border
-        ws[f'C{cash_advance_row}'].alignment = right_alignment
-        ws[f'C{cash_advance_row}'].number_format = '#,##0.00'
-        
-        # Add refund information
-        refund_row = cash_advance_row + 2
-        ws[f'B{refund_row}'] = "AMOUNT REFUNDED PER OR NO. ________DTD. ___________"
-        ws[f'B{refund_row}'].font = base_font
-        ws[f'B{refund_row}'].border = thin_border
-        ws[f'B{refund_row}'].alignment = left_alignment
-        
-        refund_amount = cash_advance_amount - total_amount
-        ws[f'C{refund_row}'] = float(refund_amount) if refund_amount > 0 else 0
-        ws[f'C{refund_row}'].font = base_font
-        ws[f'C{refund_row}'].border = thin_border
-        ws[f'C{refund_row}'].alignment = right_alignment
-        ws[f'C{refund_row}'].number_format = '#,##0.00'
-        
-        # Add amount to be reimbursed
-        reimbursement_row = refund_row + 2
-        ws[f'B{reimbursement_row}'] = "AMOUNT TO BE REIMBURSED"
-        ws[f'B{reimbursement_row}'].font = base_font
-        ws[f'B{reimbursement_row}'].border = thin_border
-        ws[f'B{reimbursement_row}'].alignment = left_alignment
-        
-        reimbursement_amount = total_amount - cash_advance_amount
-        ws[f'C{reimbursement_row}'] = float(reimbursement_amount) if reimbursement_amount > 0 else 0
-        ws[f'C{reimbursement_row}'].font = base_font
-        ws[f'C{reimbursement_row}'].border = thin_border
-        ws[f'C{reimbursement_row}'].alignment = right_alignment
-        ws[f'C{reimbursement_row}'].number_format = '#,##0.00'
-        
-        # Add certification section
-        cert_row = reimbursement_row + 3
-        
-        # First certification statement
-        ws[f'A{cert_row}'] = "Certified: Correctness of the above data"
-        ws[f'A{cert_row}'].font = bold_font
-        ws[f'A{cert_row}'].border = thin_border
-        ws[f'A{cert_row}'].alignment = center_alignment
-        ws.merge_cells(f'A{cert_row}:A{cert_row+1}')
-        
-        # Second certification statement
-        ws[f'B{cert_row}'] = "Certified: Purpose of travel / cash advance duly accomplished"
-        ws[f'B{cert_row}'].font = bold_font
-        ws[f'B{cert_row}'].border = thin_border
-        ws[f'B{cert_row}'].alignment = center_alignment
-        ws.merge_cells(f'B{cert_row}:B{cert_row+1}')
-        
-        ws[f'C{cert_row}'] = "Certified: Supporting documents complete and proper"
-        ws[f'C{cert_row}'].font = bold_font
-        ws[f'C{cert_row}'].border = thin_border
-        ws[f'C{cert_row}'].alignment = center_alignment
-        ws.merge_cells(f'C{cert_row}:C{cert_row+1}')
-        # Add signature lines
-        signature_row = cert_row + 3
-        
-        # Claimant (the user who submitted the request)
-        claimant_name = f"{user.first_name} {user.last_name}" if user else "________________________"
-        claimant_sign = f"{user.e_signature.url if user and user.e_signature else '________________________'}"
-        ws[f'A{signature_row}'] = claimant_sign
-        ws[f'A{signature_row}'] = claimant_name
-        ws[f'A{signature_row}'].font = base_font
-        ws[f'A{signature_row}'].alignment = center_alignment
-        
-        ws[f'B{signature_row}'] = "________________________"
-        ws[f'B{signature_row}'].font = base_font
-        ws[f'B{signature_row}'].alignment = center_alignment
-
-        # Immediate Supervisor (could be district admin or school head)
-        ws[f'C{signature_row}'] = "________________________"
-        ws[f'C{signature_row}'].font = base_font
-        ws[f'C{signature_row}'].alignment = center_alignment
-        
-        # Add position titles
-        signature_row += 1
-
-        ws[f'A{signature_row}'] = "Signature over Printed Name"
-        ws[f'A{signature_row}'].font = base_font
-        ws[f'A{signature_row}'].alignment = center_alignment
-
-        ws[f'B{signature_row}'] = "Signature over Printed Name"
-        ws[f'B{signature_row}'].font = base_font
-        ws[f'B{signature_row}'].alignment = center_alignment
-        
-        ws[f'C{signature_row}'] = "Signature over Printed Name"
-        ws[f'C{signature_row}'].font = base_font
-        ws[f'C{signature_row}'].alignment = center_alignment
-        
-        # Add role titles
-        signature_row += 1
-        ws[f'A{signature_row}'] = "Claimant"
-        ws[f'A{signature_row}'].font = base_font
-        ws[f'A{signature_row}'].alignment = center_alignment
-        
-        ws[f'B{signature_row}'] = "Immediate Supervisor"
-        ws[f'B{signature_row}'].font = base_font
-        ws[f'B{signature_row}'].alignment = center_alignment
-
-        ws[f'C{signature_row}'] = "Head, Accounting Division Unit"
-        ws[f'C{signature_row}'].font = base_font
-        ws[f'C{signature_row}'].alignment = center_alignment
-        
-        # Add date lines
-        signature_row += 1
-        ws[f'A{signature_row}'] = "Date: ______________________"
-        ws[f'A{signature_row}'].font = base_font
-        ws[f'A{signature_row}'].alignment = center_alignment
-
-        ws[f'B{signature_row}'] = "Date: ______________________"
-        ws[f'B{signature_row}'].font = base_font
-        ws[f'B{signature_row}'].alignment = center_alignment
-        
-        ws[f'C{signature_row}'] = "Date: _____________________"
-        ws[f'C{signature_row}'].font = base_font
-        ws[f'C{signature_row}'].alignment = center_alignment
-        
-        # Create HTTP response with Excel file
-        response = HttpResponse(
-            content_type='application/vnd.openxmlformats-officedocument.spreadsheetml.sheet'
-        )
-        response['Content-Disposition'] = f'attachment; filename="liquidation_report_{LiquidationID}.xlsx"'
-        
-        wb.save(response)
-        return response
-        
-    except LiquidationManagement.DoesNotExist:
-        return Response(
-            {'error': 'Liquidation not found'},
-            status=status.HTTP_404_NOT_FOUND
-        )
-    except Exception as e:
-        logger.error(f"Error generating liquidation report: {str(e)}", exc_info=True)
-        return Response(
-            {'error': 'Failed to generate report'},
-            status=status.HTTP_500_INTERNAL_SERVER_ERROR
-=======
 
     # Create a temporary request object to use the method
     temp_request = RequestManagement(user=user)
@@ -2972,5 +2663,4 @@
             '{"error": "Failed to generate PDF. Please try again."}',
             content_type='application/json',
             status=500
->>>>>>> ab757fdb
         )
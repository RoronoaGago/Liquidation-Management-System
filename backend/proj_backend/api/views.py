--- conflicted
+++ resolved
@@ -2493,31 +2493,41 @@
     Returns {'eligible': bool, 'reason': str | null}.
     """
     user = request.user
-    month = request.GET.get('month')
-    if not month:
-        return Response({'error': 'Missing month parameter (YYYY-MM)'}, status=400)
-    eligible, reason = RequestManagement.can_user_request_for_month_with_reason(user, month)
-    return Response({'eligible': eligible, 'reason': reason})
-
-
-<<<<<<< HEAD
-@api_view(['GET'])
-@permission_classes([IsAuthenticated])
-def debug_liquidation_times(request):
-    """
-    Debug endpoint: Returns all liquidations with their creation and liquidation dates.
-    """
-    from .models import LiquidationManagement
-    data = []
-    for liq in LiquidationManagement.objects.all():
-        data.append({
-            "LiquidationID": liq.LiquidationID,
-            "created_at": liq.created_at.isoformat() if liq.created_at else None,
-            "date_liquidated": liq.date_liquidated.isoformat() if liq.date_liquidated else None,
-            "status": liq.status,
-        })
-    return Response(data)
-=======
+    target_month = request.query_params.get('month')  # Format: YYYY-MM
+
+    if target_month:
+        can_request = RequestManagement.can_user_request_for_month(
+            user, target_month)
+    else:
+        # Check for next available month
+        temp_request = RequestManagement(user=user)
+        next_month = temp_request.get_next_available_month()
+        can_request = RequestManagement.can_user_request_for_month(
+            user, next_month)
+        target_month = next_month
+
+    # Get current active requests
+    active_requests = RequestManagement.objects.filter(
+        user=user
+    ).exclude(status__in=['liquidated', 'rejected']).order_by('-created_at')
+
+    # Get reason if cannot request
+    reason = None
+    if not can_request:
+        existing_same_month = RequestManagement.objects.filter(
+            user=user,
+            request_monthyear=target_month
+        ).exclude(status='rejected').first()
+
+        if existing_same_month:
+            reason = f"You already have a request for {target_month}"
+        else:
+            unliquidated = active_requests.first()
+            if unliquidated:
+                reason = f"Please liquidate your current request ({unliquidated.request_id}) before submitting a new one"
+            else:
+                reason = "Cannot determine eligibility"
+
     return Response({
         'can_submit_request': can_request,
         'target_month': target_month,
@@ -2617,5 +2627,4 @@
             '{"error": "Failed to generate PDF. Please try again."}',
             content_type='application/json',
             status=500
-        )
->>>>>>> e8de50c9
+        )
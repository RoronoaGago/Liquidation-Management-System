from urllib import request
from rest_framework.permissions import IsAuthenticated
from .serializers import CustomTokenObtainPairSerializer
from datetime import datetime, timedelta
from rest_framework.decorators import api_view, permission_classes
from rest_framework.views import APIView
from rest_framework.response import Response
from rest_framework import status
from rest_framework import generics
from django.utils import timezone
from django.shortcuts import get_object_or_404
from django.db.models import Q
from rest_framework.exceptions import PermissionDenied, ValidationError
from .models import User, School, Requirement, ListOfPriority, RequestManagement, RequestPriority, LiquidationManagement, LiquidationDocument, LiquidatorAssignment, Notification
from .serializers import UserSerializer, SchoolSerializer, RequirementSerializer, ListOfPrioritySerializer, RequestManagementSerializer, LiquidationManagementSerializer, LiquidationDocumentSerializer, RequestPrioritySerializer, LiquidatorAssignmentSerializer, NotificationSerializer
from rest_framework_simplejwt.tokens import RefreshToken
from rest_framework_simplejwt.views import TokenObtainPairView
from rest_framework.permissions import IsAuthenticated, AllowAny
import logging
from django.db import transaction
from rest_framework.pagination import PageNumberPagination
import string
from django.utils.crypto import get_random_string

logger = logging.getLogger(__name__)


class SchoolPagination(PageNumberPagination):
    page_size = 10
    page_size_query_param = 'page_size'
    max_page_size = 100


class UserPagination(PageNumberPagination):
    page_size = 10
    page_size_query_param = 'page_size'
    max_page_size = 100


class ProtectedView(APIView):
    permission_classes = [IsAuthenticated]

    def get(self, request):
        content = {'message': 'Hello, World! This is a protected view!'}
        return Response(content)


class CustomTokenObtainPairView(TokenObtainPairView):
    serializer_class = CustomTokenObtainPairSerializer


@api_view(['GET', 'POST'])
def user_list(request):
    """
    List all users or create a new user with enhanced filtering
    """
    if request.method == 'GET':
        # Get filter parameters from query string
        show_archived = request.query_params.get(
            'archived', 'false').lower() == 'true'
        role_filter = request.query_params.get('role', None)
        school_filter = request.query_params.get('school', None)
        search_term = request.query_params.get('search', None)
        ordering = request.query_params.get('ordering', '-date_joined')

        queryset = User.objects.exclude(id=request.user.id)
        # Archive filter
        if not show_archived:
            queryset = queryset.filter(is_active=True)
        else:
            queryset = queryset.filter(is_active=False)

        # Role filter
        if role_filter:
            queryset = queryset.filter(role=role_filter)

        # School filter
        if school_filter:
            queryset = queryset.filter(
                school__schoolName__icontains=school_filter)
            queryset = queryset.filter(
                school__schoolId__icontains=school_filter)

        # Search filter
        if search_term:
            queryset = queryset.filter(
                Q(first_name__icontains=search_term) |
                Q(last_name__icontains=search_term) |
                Q(username__icontains=search_term) |
                Q(email__icontains=search_term) |
                Q(phone_number__icontains=search_term) |
                Q(sex__icontains=search_term) |
                # <-- Fix: use related field
                Q(school__schoolName__icontains=search_term) |
                # <-- Optionally add this too
                Q(school__schoolId__icontains=search_term)
            )

        # Add ordering support
        if ordering:
            queryset = queryset.order_by(ordering)

        # Paginate
        paginator = UserPagination()
        page = paginator.paginate_queryset(queryset, request)
        serializer = UserSerializer(page, many=True)
        return paginator.get_paginated_response(serializer.data)

    elif request.method == 'POST':
        # Only allow admins to create admin users
        # if request.data.get('role') == 'admin' and not request.user.is_superuser:
        #     return Response(
        #         {'error': 'Only administrators can create admin users'},
        #         status=status.HTTP_403_FORBIDDEN
        #     )

        serializer = UserSerializer(
            data=request.data, context={'request': request})
        if serializer.is_valid():
            serializer.save()
            return Response(serializer.data, status=status.HTTP_201_CREATED)
        return Response(serializer.errors, status=status.HTTP_400_BAD_REQUEST)


@api_view(['GET', 'PUT', 'PATCH', 'DELETE'])
def user_detail(request, pk):
    """
    Retrieve, update or delete a user instance with enhanced permissions
    """
    user = get_object_or_404(User, pk=pk)

    if request.method == 'GET':
        serializer = UserSerializer(user)
        return Response(serializer.data, status=status.HTTP_200_OK)

    elif request.method == 'PUT':
        # Prevent non-admins from making users admins
        if (request.data.get('role') == 'admin' and
            not request.user.is_superuser and
                user.role != 'admin'):
            return Response(
                {'error': 'Only administrators can assign admin role'},
                status=status.HTTP_403_FORBIDDEN
            )

        serializer = UserSerializer(
            user, data=request.data, partial=True, context={'request': request})
        if not serializer.is_valid():
            return Response(serializer.errors, status=status.HTTP_400_BAD_REQUEST)

        # Check if sensitive fields were modified
        sensitive_fields = ['email', 'password', 'username', 'role']
        needs_new_token = any(
            field in request.data for field in sensitive_fields)

        serializer.save()

        response_data = serializer.data

        # Generate new token if needed
        if needs_new_token:
            refresh = RefreshToken.for_user(user)
            refresh['first_name'] = user.first_name
            refresh['last_name'] = user.last_name
            refresh['username'] = user.username
            refresh['email'] = user.email
            refresh['role'] = user.role

            response_data['token'] = {
                'access': str(refresh.access_token),
                'refresh': str(refresh),
            }

        return Response(response_data, status=status.HTTP_200_OK)

    elif request.method == 'PATCH':
        # Special handling for archive/unarchive
        if 'is_active' in request.data:
            # Prevent users from archiving themselves
            if user == request.user:
                return Response(
                    {'error': 'You cannot archive your own account'},
                    status=status.HTTP_403_FORBIDDEN
                )
            user.is_active = request.data['is_active']
            user.save()
            serializer = UserSerializer(user)
            return Response(serializer.data, status=status.HTTP_200_OK)

        # For other PATCH operations
        serializer = UserSerializer(
            user, data=request.data, partial=True, context={'request': request})
        if serializer.is_valid():
            serializer.save()
            return Response(serializer.data, status=status.HTTP_200_OK)
        return Response(serializer.errors, status=status.HTTP_400_BAD_REQUEST)

    elif request.method == 'DELETE':
        # Prevent users from deleting themselves
        if user == request.user:
            return Response(
                {'error': 'You cannot delete your own account'},
                status=status.HTTP_403_FORBIDDEN
            )
        # Soft delete by archiving instead of hard delete
        user.is_active = False
        user.save()
        return Response(status=status.HTTP_204_NO_CONTENT)


class SchoolListCreateAPIView(generics.ListCreateAPIView):
    serializer_class = SchoolSerializer
    pagination_class = SchoolPagination

    def get_queryset(self):
        queryset = School.objects.all()
        search_term = self.request.query_params.get('search', None)
        legislative_district = self.request.query_params.get(
            'legislative_district', None)
        municipality = self.request.query_params.get('municipality', None)
        district = self.request.query_params.get('district', None)
        archived = self.request.query_params.get(
            'archived', 'false').lower() == 'true'

        # Archive filter
        if not archived:
            queryset = queryset.filter(is_active=True)
        else:
            queryset = queryset.filter(is_active=False)

        if search_term:
            queryset = queryset.filter(
                Q(schoolName__icontains=search_term) |
                Q(district__icontains=search_term) |
                Q(municipality__icontains=search_term)
            )
        if legislative_district:
            queryset = queryset.filter(
                legislativeDistrict=legislative_district)
        if municipality:
            queryset = queryset.filter(municipality=municipality)
        if district:
            queryset = queryset.filter(district=district)
        return queryset.order_by('schoolName')

    def create(self, request, *args, **kwargs):
        # Support both batch and single creation
        is_many = isinstance(request.data, list)
        data = request.data if is_many else [request.data]

        # Validate max_budget for each item
        for item in data:
            max_budget = item.get('max_budget')
            if max_budget is not None and float(max_budget) < 0:
                return Response(
                    {"error": "Budget must be a positive number"},
                    status=status.HTTP_400_BAD_REQUEST
                )

        serializer = self.get_serializer(data=request.data, many=is_many)
        serializer.is_valid(raise_exception=True)
        self.perform_create(serializer)
        headers = self.get_success_headers(serializer.data)
        return Response(serializer.data, status=status.HTTP_201_CREATED, headers=headers)
# Add a new endpoint for school search


@api_view(['GET'])
def search_schools(request):
    search_term = request.query_params.get('search', '')
    schools = School.objects.filter(
        Q(schoolName__icontains=search_term) |
        Q(district__icontains=search_term) |
        Q(municipality__icontains=search_term)
    ).order_by('schoolName')[:10]  # Limit to 10 results
    serializer = SchoolSerializer(schools, many=True)
    return Response(serializer.data)


class SchoolRetrieveUpdateDestroyAPIView(generics.RetrieveUpdateDestroyAPIView):
    queryset = School.objects.all()
    serializer_class = SchoolSerializer
    lookup_field = 'schoolId'


class RequirementListCreateAPIView(generics.ListCreateAPIView):
    serializer_class = RequirementSerializer

    def get_queryset(self):
        queryset = Requirement.objects.all()
        archived = self.request.query_params.get(
            'archived', 'false').lower() == 'true'
        if archived:
            queryset = queryset.filter(is_active=False)
        else:
            queryset = queryset.filter(is_active=True)
        search_term = self.request.query_params.get('search', None)
        if search_term:
            queryset = queryset.filter(requirementTitle__icontains=search_term)
        return queryset

    def create(self, request, *args, **kwargs):
        # Check if request.data is a list (batch)
        is_many = isinstance(request.data, list)
        serializer = self.get_serializer(data=request.data, many=is_many)
        serializer.is_valid(raise_exception=True)
        self.perform_create(serializer)
        headers = self.get_success_headers(serializer.data)
        return Response(serializer.data, status=status.HTTP_201_CREATED, headers=headers)


class RequirementRetrieveUpdateDestroyAPIView(generics.RetrieveUpdateDestroyAPIView):
    queryset = Requirement.objects.all()
    serializer_class = RequirementSerializer
    lookup_field = 'requirementID'


class ListOfPriorityListCreateAPIView(generics.ListCreateAPIView):
    serializer_class = ListOfPrioritySerializer

    def get_queryset(self):
        queryset = ListOfPriority.objects.all()
        archived = self.request.query_params.get(
            'archived', 'false').lower() == 'true'
        if archived:
            queryset = queryset.filter(is_active=False)
        else:
            queryset = queryset.filter(is_active=True)
        return queryset

    def create(self, request, *args, **kwargs):
        # Enable batch posting
        is_many = isinstance(request.data, list)
        serializer = self.get_serializer(data=request.data, many=is_many)
        serializer.is_valid(raise_exception=True)
        self.perform_create(serializer)
        headers = self.get_success_headers(serializer.data)
        return Response(serializer.data, status=status.HTTP_201_CREATED, headers=headers)


class ListOfPriorityRetrieveUpdateDestroyAPIView(generics.RetrieveUpdateDestroyAPIView):
    queryset = ListOfPriority.objects.all()
    serializer_class = ListOfPrioritySerializer
    lookup_field = 'LOPID'


class RequestManagementListView(generics.ListAPIView):
    """
    View for listing all requests (for admin/superusers) or user's own requests
    """
    serializer_class = RequestManagementSerializer
    permission_classes = [IsAuthenticated]

    def get_queryset(self):
        queryset = RequestManagement.objects.all()

        # Non-admin users only see their own requests
        if not self.request.user.role in ['admin', 'superintendent']:
            queryset = queryset.filter(user=self.request.user)

        # Filter by status if provided
        status_param = self.request.query_params.get('status')
        if status_param:
            queryset = queryset.filter(status=status_param)

        return queryset.order_by('-created_at')


class RequestManagementListCreateView(generics.ListCreateAPIView):
    serializer_class = RequestManagementSerializer
    permission_classes = [IsAuthenticated]

    def perform_create(self, serializer):
        try:
            # Save with atomic transaction
            with transaction.atomic():
                instance = serializer.save(user=self.request.user)
                # Force save to ensure signals fire
                instance.save()
                logger.info(
                    f"Successfully created request {instance.request_id}")
        except Exception as e:
            logger.error(f"Failed to create request: {str(e)}")
            raise

    def get_queryset(self):
        queryset = RequestManagement.objects.all()

        # Filter by status if provided
        if status_param := self.request.query_params.get('status'):
            queryset = queryset.filter(status=status_param)

        # For non-admin users, only show their own requests
        if self.request.user.role not in ['admin', 'superintendent', 'accountant']:
            queryset = queryset.filter(user=self.request.user)

        return queryset.order_by('-created_at')


class RequestManagementRetrieveUpdateDestroyAPIView(generics.RetrieveUpdateDestroyAPIView):
    queryset = RequestManagement.objects.all()
    serializer_class = RequestManagementSerializer
    permission_classes = [IsAuthenticated]
    lookup_field = 'request_id'

    def perform_update(self, serializer):
        instance = self.get_object()
        # Set the sender for notification
        instance._status_changed_by = self.request.user
        serializer.save()


class ApproveRequestView(generics.UpdateAPIView):
    queryset = RequestManagement.objects.all()
    serializer_class = RequestManagementSerializer
    permission_classes = [IsAuthenticated]
    lookup_field = 'pk'

    def update(self, request, *args, **kwargs):
        with transaction.atomic():  # Ensure atomic transaction
            # Lock the row to prevent race conditions
            instance = RequestManagement.objects.select_for_update().get(
                pk=kwargs['pk'])

            print(f"Current status: {instance.status}")  # Debug log

            # Permission check
            if request.user.role not in ['admin', 'superintendent']:
                return Response(
                    {"detail": "Only administrators can approve requests"},
                    status=status.HTTP_403_FORBIDDEN
                )

            # State validation
            if instance.status != 'pending':
                return Response(
                    {"detail": f"Current status is '{instance.status}', must be 'pending'"},
                    status=status.HTTP_400_BAD_REQUEST
                )

            # Prepare for notification
            instance._old_status = instance.status
            instance._status_changed_by = request.user
            instance._skip_auto_status = True  # Add this line
            instance.status = 'approved'
            instance.date_approved = timezone.now().date()
            instance.reviewed_by = request.user
            instance.reviewed_at = timezone.now()

            print(f"New status before save: {instance.status}")  # Debug log

            try:
                instance.save(update_fields=[
                    'status',
                    'date_approved',
                    'reviewed_by',
                    'reviewed_at'
                ])
                print(f"Status after save: {instance.status}")  # Debug log
            except Exception as e:
                print(f"Save failed: {str(e)}")  # Debug log
                raise

            # Verify in database
            refreshed = RequestManagement.objects.get(pk=instance.pk)
            print(f"Database status: {refreshed.status}")  # Debug log

            return Response(self.get_serializer(instance).data)


class RejectRequestView(generics.UpdateAPIView):
    queryset = RequestManagement.objects.all()
    serializer_class = RequestManagementSerializer
    permission_classes = [IsAuthenticated]
    lookup_field = 'pk'

    def update(self, request, *args, **kwargs):
        instance = self.get_object()
        instance._old_status = instance.status  # CRITICAL: Track previous state
        instance._status_changed_by = request.user
        instance._skip_auto_status = True  # Add this line

        # Permission check
        if request.user.role not in ['admin', 'superintendent']:
            return Response(
                {"detail": "Only administrators can reject requests"},
                status=status.HTTP_403_FORBIDDEN
            )

        # State validation
        if instance.status != 'pending':
            return Response(
                {"detail": "Only pending requests can be rejected"},
                status=status.HTTP_400_BAD_REQUEST
            )

        # Comment validation
        rejection_comment = request.data.get('rejection_comment', '').strip()
        if not rejection_comment:
            return Response(
                {"detail": "Please provide a rejection comment"},
                status=status.HTTP_400_BAD_REQUEST
            )

        # Save will trigger signals
        instance.status = 'rejected'
        instance.rejection_comment = request.data.get('rejection_comment')
        instance.rejection_date = timezone.now().date()

        # Explicit save
        instance.save(
            update_fields=['status', 'rejection_comment', 'rejection_date'])

        return Response(self.get_serializer(instance).data)


class RequestManagementDetailView(generics.RetrieveUpdateDestroyAPIView):
    """
    View for retrieving, updating, or deleting a specific request.
    """
    queryset = RequestManagement.objects.all()
    serializer_class = RequestManagementSerializer
    permission_classes = [IsAuthenticated]
    lookup_field = 'request_id'

    def perform_update(self, serializer):
        instance = self.get_object()

        # Prevent editing if request is already approved
        if instance.status == 'approved':
            raise ValidationError("Cannot edit an already approved request")

        # Check if user has permission to edit this request
        if instance.user != self.request.user and self.request.user.role not in ['admin', 'superintendent']:
            raise PermissionDenied(
                "You don't have permission to edit this request")

        # Allow updates for rejected requests and reset status to pending
        if instance.status == 'rejected':
            # Assuming status_changed_by is a model field
            serializer.save(status='pending',
                            status_changed_by=self.request.user)
        else:
            serializer.save()


class RequestPriorityCreateView(generics.CreateAPIView):
    """
    View for adding priorities to an existing request
    """
    serializer_class = RequestPrioritySerializer
    permission_classes = [IsAuthenticated]

    def perform_create(self, serializer):
        request_id = self.kwargs['request_id']
        request_obj = RequestManagement.objects.get(request_id=request_id)

        # Check if user has permission to modify this request
        if request_obj.user != self.request.user and self.request.user.role not in ['admin', 'superintendent']:
            raise PermissionDenied(
                "You don't have permission to modify this request")

        # Prevent adding priorities if request is already approved/rejected
        if request_obj.status in ['approved', 'rejected']:
            raise ValidationError(
                "Cannot add priorities to an already approved/rejected request")

        serializer.save(request=request_obj)


@api_view(['GET'])
@permission_classes([IsAuthenticated])
def check_pending_requests(request):
    """
    Check if user has any pending requests or liquidations that aren't completed
    """
    # Check for pending/rejected requests
    user_requests = RequestManagement.objects.filter(
        user=request.user,
        status__in=['pending', 'approved']  # Include rejected
    ).order_by('-created_at')

    # Check for liquidations that aren't completed
    active_liquidations = LiquidationManagement.objects.filter(
        request__user=request.user
    ).exclude(status='completed').order_by('-created_at')

    response_data = {
        'has_pending_request': user_requests.exists(),
        'has_active_liquidation': active_liquidations.exists(),
        'pending_request': RequestManagementSerializer(user_requests.first()).data if user_requests.exists() else None,
        'active_liquidation': LiquidationManagementSerializer(active_liquidations.first(), context={'request': request}).data if active_liquidations.exists() else None
    }

    return Response(response_data)


@api_view(['PUT'])
@permission_classes([IsAuthenticated])
def resubmit_request(request, request_id):
    try:
        req = RequestManagement.objects.get(
            request_id=request_id, user=request.user)

        if req.status != 'rejected':
            return Response({"error": "Only rejected requests can be resubmitted"}, status=400)

        # Update priorities
        RequestPriority.objects.filter(request=req).delete()
        for pa in request.data.get('priority_amounts', []):
            priority = ListOfPriority.objects.get(LOPID=pa['LOPID'])
            RequestPriority.objects.create(
                request=req,
                priority=priority,
                amount=pa['amount']
            )

        # Reset status and clear rejection fields
        req.status = 'pending'
        # req.rejection_comment = None
        # req.rejection_date = None
        req.save()

        # --- Notification logic ---
        from .models import Notification
        Notification.objects.create(
            notification_title="Request Resubmitted",
            details="Your request has been resubmitted and is pending review.",
            receiver=req.user,
            sender=request.user,
        )
        # --- End notification logic ---

        return Response(RequestManagementSerializer(req).data)

    except RequestManagement.DoesNotExist:
        return Response({"error": "Request not found"}, status=404)


class LiquidationManagementListCreateAPIView(generics.ListCreateAPIView):
    queryset = LiquidationManagement.objects.all()
    serializer_class = LiquidationManagementSerializer
    permission_classes = [IsAuthenticated]

    def get_queryset(self):
        user = self.request.user
        # Only filter for liquidators
        if user.role == 'liquidator':
            assignments = LiquidatorAssignment.objects.filter(liquidator=user)
            # If assigned to 'all', show all liquidations
            if assignments.filter(district='all').exists():
                return LiquidationManagement.objects.all()
            # Otherwise, filter by assigned districts and/or schools
            districts = assignments.exclude(district__isnull=True).exclude(
                district='').values_list('district', flat=True)
            district_schools = School.objects.filter(district__in=districts)
            # Get schools assigned directly
            school_ids = assignments.exclude(school__isnull=True).exclude(
                school='').values_list('school', flat=True)
            direct_schools = School.objects.filter(id__in=school_ids)
            # Combine both sets of schools
            all_schools = district_schools | direct_schools
            all_schools = all_schools.distinct()
            return LiquidationManagement.objects.filter(request__user__school__in=all_schools)
        # For other roles, default behavior (e.g., admin sees all)
        return super().get_queryset()


class LiquidationManagementRetrieveUpdateDestroyAPIView(generics.RetrieveUpdateDestroyAPIView):
    queryset = LiquidationManagement.objects.all()
    serializer_class = LiquidationManagementSerializer
    permission_classes = [IsAuthenticated]
    lookup_field = 'LiquidationID'

    def update(self, request, *args, **kwargs):
        instance = self.get_object()
        partial = kwargs.pop('partial', False)
        data = request.data.copy()

        # If approving at district level, set reviewed_by_district
        if data.get("status") == "approved_district":
            data["reviewed_by_district"] = request.user.id
            data["reviewed_at_district"] = timezone.now()

        # Set the user who changed the status
        instance._status_changed_by = request.user  # <-- THIS IS CRUCIAL
        serializer = self.get_serializer(instance, data=data, partial=partial)
        serializer.is_valid(raise_exception=True)
        self.perform_update(serializer)
        return Response(serializer.data)

    def perform_update(self, serializer):
        instance = self.get_object()
        instance._status_changed_by = self.request.user
        serializer.save()


@api_view(['POST'])
def approve_liquidation(request, LiquidationID):
    try:
        liquidation = LiquidationManagement.objects.get(
            LiquidationID=LiquidationID)
        if liquidation.status not in ['submitted', 'under_review_district', 'under_review_division']:
            return Response(
                {'error': 'Liquidation is not in a reviewable state'},
                status=status.HTTP_400_BAD_REQUEST
            )
        # ... (other checks as needed) ...
        liquidation._status_changed_by = request.user
        liquidation.status = 'liquidated'
        liquidation.reviewed_by = request.user
        liquidation.reviewed_at = timezone.now()
        liquidation.save()
        serializer = LiquidationManagementSerializer(liquidation)
        return Response(serializer.data)
    except LiquidationManagement.DoesNotExist:
        return Response(
            {'error': 'Liquidation not found'},
            status=status.HTTP_404_NOT_FOUND
        )


class LiquidationDocumentListCreateAPIView(generics.ListCreateAPIView):
    queryset = LiquidationDocument.objects.all()
    serializer_class = LiquidationDocumentSerializer
    permission_classes = [IsAuthenticated]

    def get_queryset(self):
        liquidation_id = self.kwargs.get('LiquidationID')
        return self.queryset.filter(liquidation__LiquidationID=liquidation_id)

    def create(self, request, *args, **kwargs):
        liquidation_id = self.kwargs.get('LiquidationID')
        liquidation = get_object_or_404(
            LiquidationManagement, LiquidationID=liquidation_id)

        # Check for existing document
        existing_doc = self.get_queryset().filter(
            request_priority_id=request.data.get('request_priority'),
            requirement_id=request.data.get('requirement')
        ).first()

        if existing_doc:
            serializer = self.get_serializer(
                existing_doc, data=request.data, partial=True)
        else:
            serializer = self.get_serializer(data=request.data)

        serializer.is_valid(raise_exception=True)
        serializer.save(liquidation=liquidation, uploaded_by=request.user)

        headers = self.get_success_headers(serializer.data)
        return Response(
            serializer.data,
            status=status.HTTP_200_OK if existing_doc else status.HTTP_201_CREATED,
            headers=headers
        )


class LiquidationDocumentRetrieveUpdateDestroyAPIView(generics.RetrieveUpdateDestroyAPIView):
    queryset = LiquidationDocument.objects.all()
    serializer_class = LiquidationDocumentSerializer
    permission_classes = [IsAuthenticated]


@api_view(['POST'])
def submit_for_liquidation(request, request_id):
    try:
        with transaction.atomic():
            request_obj = RequestManagement.objects.select_for_update().get(request_id=request_id)

            if request_obj.status != 'approved':
                return Response(
                    {'error': 'Request must be approved before liquidation'},
                    status=status.HTTP_400_BAD_REQUEST
                )

            # First update the request status to 'downloaded' to satisfy LiquidationManagement validation
            request_obj._status_changed_by = request.user  # <-- Add this line
            request_obj.status = 'downloaded'
            request_obj.save(update_fields=['status'])

            # Create liquidation record
            liquidation, created = LiquidationManagement.objects.get_or_create(
                request=request_obj,
                defaults={'status': 'draft'}
            )

            if not created:
                return Response(
                    {'error': 'Liquidation already exists for this request'},
                    status=status.HTTP_400_BAD_REQUEST
                )

            # Update request status to 'unliquidated' as final state
            request_obj.status = 'unliquidated'
            request_obj.save(update_fields=['status'])

            # --- Notification logic ---
            # from .models import Notification
            # Notification.objects.create(
            #     notification_title="Request for Liquidation",
            #     details="Your request has been submitted for liquidation.",
            #     receiver=request_obj.user,
            #     sender=request.user,
            # )
            # --- End notification logic ---

            serializer = LiquidationManagementSerializer(liquidation)
            return Response(serializer.data, status=status.HTTP_201_CREATED)

    except RequestManagement.DoesNotExist:
        return Response(
            {'error': 'Request not found'},
            status=status.HTTP_404_NOT_FOUND
        )
    except ValidationError as e:
        return Response(
            {'error': str(e)},
            status=status.HTTP_400_BAD_REQUEST
        )
    except Exception as e:
        logger.error(
            f"Error submitting for liquidation: {str(e)}", exc_info=True)
        return Response(
            {'error': 'An unexpected error occurred during liquidation submission'},
            status=status.HTTP_500_INTERNAL_SERVER_ERROR
        )


@api_view(['POST'])
def submit_liquidation(request, LiquidationID):
    try:
        liquidation = LiquidationManagement.objects.get(
            LiquidationID=LiquidationID)

        # Check if all required documents are uploaded
        required_docs_missing = False
        for rp in liquidation.request.requestpriority_set.all():
            for req in rp.priority.requirements.filter(is_required=True):
                if not LiquidationDocument.objects.filter(
                    liquidation=liquidation,
                    request_priority=rp,
                    requirement=req
                ).exists():
                    required_docs_missing = True
                    break
            if required_docs_missing:
                break

        # Allow submission if status is 'draft' or 'resubmit'
        if liquidation.status not in ['draft', 'resubmit']:
            return Response(
                {'error': 'Liquidation must be in draft or resubmit status to be submitted'},
                status=status.HTTP_400_BAD_REQUEST
            )
        if required_docs_missing:
            return Response(
                {'error': 'All required documents must be uploaded before submission'},
                status=status.HTTP_400_BAD_REQUEST
            )

        # Update status to submitted and track who changed it
        liquidation._status_changed_by = request.user  # <-- Add this line
        liquidation.status = 'submitted'
        liquidation.save()

        serializer = LiquidationManagementSerializer(
            liquidation,
            context={'request': request}
        )
        return Response(serializer.data, status=status.HTTP_200_OK)

    except LiquidationManagement.DoesNotExist:
        return Response(
            {'error': 'Liquidation not found'},
            status=status.HTTP_404_NOT_FOUND
        )


@api_view(['GET'])
def view_liquidation(request, LiquidationID):
    liquidation = get_object_or_404(
        LiquidationManagement, LiquidationID=LiquidationID)
    serializer = LiquidationManagementSerializer(liquidation)
    return Response(serializer.data)


# @api_view(['POST'])
# def approve_liquidation(request, LiquidationID):
#     try:
#         liquidation = LiquidationManagement.objects.get(
#             LiquidationID=LiquidationID)
#         if liquidation.status not in ['submitted', 'under_review']:
#             return Response(
#                 {'error': 'Liquidation is not in a reviewable state'},
#                 status=status.HTTP_400_BAD_REQUEST
#             )

#         if liquidation.documents.filter(is_approved=False).exists():
#             return Response(
#                 {'error': 'All documents must be approved first'},
#                 status=status.HTTP_400_BAD_REQUEST
#             )

#         # Set the user who changed the status for notification
#         liquidation._status_changed_by = request.user
#         liquidation.status = 'liquidated'
#         liquidation.reviewed_by = request.user
#         liquidation.reviewed_at = timezone.now()
#         liquidation.save()

#         serializer = LiquidationManagementSerializer(liquidation)
#         return Response(serializer.data)

#     except LiquidationManagement.DoesNotExist:
#         return Response(
#             {'error': 'Liquidation not found'},
#             status=status.HTTP_404_NOT_FOUND
#         )


class UserLiquidationsAPIView(generics.ListAPIView):
    serializer_class = LiquidationManagementSerializer
    permission_classes = [IsAuthenticated]

    def get_queryset(self):
        return LiquidationManagement.objects.filter(
            request__user=self.request.user
        ).order_by('-created_at')


class UserRequestListAPIView(generics.ListAPIView):
    serializer_class = RequestManagementSerializer
    permission_classes = [IsAuthenticated]

    def get_queryset(self):
        return RequestManagement.objects.filter(user=self.request.user).order_by('-created_at')


class PendingLiquidationListAPIView(generics.ListAPIView):
    serializer_class = LiquidationManagementSerializer
    permission_classes = [IsAuthenticated]

    def get_queryset(self):
        # Filter LiquidationManagement by status and by the current user
        return LiquidationManagement.objects.filter(
            status='draft',
            request__user=self.request.user
        )


class LiquidatorAssignmentListCreateAPIView(generics.ListCreateAPIView):
    queryset = LiquidatorAssignment.objects.all()
    serializer_class = LiquidatorAssignmentSerializer
    permission_classes = [IsAuthenticated]

    def perform_create(self, serializer):
        serializer.save(assigned_by=self.request.user)


@api_view(['PATCH'])
@permission_classes([AllowAny])
def batch_update_school_budgets(request):
    logger.debug(f"Incoming data: {request.data}")
    updates = request.data.get("updates", [])

    if not isinstance(updates, list):
        return Response({"error": "Invalid data format."}, status=400)

    updated_ids = []
    errors = []

    with transaction.atomic():
        for upd in updates:

            school_id = str(upd.get("schoolId")).strip()
            max_budget = upd.get("max_budget")

            logger.debug(f"Processing school ID: {school_id}")

            try:
                # Add debug logging before query
                logger.debug(f"Looking for school with ID: {school_id}")
                logger.debug(
                    f"Existing school IDs: {list(School.objects.values_list('schoolId', flat=True)[:10])}")

                school = School.objects.get(schoolId=school_id)

                if max_budget is not None and float(max_budget) >= 0:
                    # Debug log
                    logger.debug(
                        f"Updating school {school_id} budget from {school.max_budget} to {max_budget}")
                    school.max_budget = float(max_budget)
                    school.save()
                    updated_ids.append(school_id)
                else:
                    errors.append(
                        {"schoolId": school_id, "error": "Invalid budget"})
            except School.DoesNotExist:
                logger.warning(f"School not found: {school_id}")
                errors.append(
                    {"schoolId": school_id, "error": "School not found"})
            except Exception as e:
                logger.error(f"Error processing school {school_id}: {str(e)}")
                errors.append({"schoolId": school_id, "error": str(e)})

    return Response({
        "updated": updated_ids,
        "errors": errors
    }, status=200 if not errors else 207)


@api_view(['GET'])
def legislative_districts(request):
    """
    Returns mapping of legislative districts to their municipalities.
    """
    data = {
        "1st District": [
            "BANGAR", "LUNA", "SUDIPEN", "BALAOAN", "SANTOL", "BACNOTAN",
            "SAN GABRIEL", "SAN JUAN", "SAN FERNANDO CITY"
        ],
        "2nd District": [
            "AGOO", "ARINGAY", "BAGULIN", "BAUANG", "BURGOS", "CABA",
            "NAGUILIAN", "PUGO", "ROSARIO", "SANTO TOMAS", "TUBAO"
        ]
    }
    return Response(data)


<<<<<<< HEAD
from rest_framework.decorators import api_view, permission_classes
from rest_framework.permissions import IsAuthenticated
from rest_framework.response import Response

@api_view(['GET'])
@permission_classes([IsAuthenticated])
def user_me(request):
    serializer = UserSerializer(request.user)
    return Response(serializer.data)
=======
def generate_request_id():
    prefix = "REQ-"
    random_part = get_random_string(
        length=6,
        allowed_chars=string.ascii_uppercase + string.digits
    )
    return f"{prefix}{random_part}"


class NotificationListAPIView(generics.ListAPIView):
    serializer_class = NotificationSerializer
    permission_classes = [IsAuthenticated]

    def get_queryset(self):
        return Notification.objects.filter(receiver=self.request.user).order_by('-notification_date')


class MarkNotificationAsReadAPIView(generics.UpdateAPIView):
    queryset = Notification.objects.all()
    permission_classes = [IsAuthenticated]

    def patch(self, request, *args, **kwargs):
        notification = self.get_object()
        if notification.receiver != request.user:
            return Response({"detail": "Not authorized."}, status=status.HTTP_403_FORBIDDEN)

        # Here you might want to add an 'is_read' field to your Notification model
        notification.is_read = True
        notification.save()
        return Response({"status": "marked as read"})
>>>>>>> 665d16db
<|MERGE_RESOLUTION|>--- conflicted
+++ resolved
@@ -1029,17 +1029,6 @@
     return Response(data)
 
 
-<<<<<<< HEAD
-from rest_framework.decorators import api_view, permission_classes
-from rest_framework.permissions import IsAuthenticated
-from rest_framework.response import Response
-
-@api_view(['GET'])
-@permission_classes([IsAuthenticated])
-def user_me(request):
-    serializer = UserSerializer(request.user)
-    return Response(serializer.data)
-=======
 def generate_request_id():
     prefix = "REQ-"
     random_part = get_random_string(
@@ -1069,5 +1058,4 @@
         # Here you might want to add an 'is_read' field to your Notification model
         notification.is_read = True
         notification.save()
-        return Response({"status": "marked as read"})
->>>>>>> 665d16db
+        return Response({"status": "marked as read"})
from rest_framework.permissions import IsAuthenticated
from .serializers import CustomTokenObtainPairSerializer
from datetime import datetime, timedelta
from rest_framework.decorators import api_view, permission_classes
from rest_framework.views import APIView
from rest_framework.response import Response
from rest_framework import status
from rest_framework import generics
from django.utils import timezone
from django.shortcuts import get_object_or_404
from django.db.models import Q
from rest_framework.exceptions import PermissionDenied, ValidationError
from .models import User, School, Requirement, ListOfPriority, RequestManagement, RequestPriority, LiquidationManagement, LiquidationDocument, LiquidatorAssignment
from .serializers import UserSerializer, SchoolSerializer, RequirementSerializer, ListOfPrioritySerializer, RequestManagementSerializer, LiquidationManagementSerializer, LiquidationDocumentSerializer, RequestPrioritySerializer, LiquidatorAssignmentSerializer
from rest_framework_simplejwt.tokens import RefreshToken
from rest_framework_simplejwt.views import TokenObtainPairView
from rest_framework.permissions import IsAuthenticated, AllowAny
import logging
from django.db import transaction
from rest_framework.pagination import PageNumberPagination


class SchoolPagination(PageNumberPagination):
    page_size = 10
    page_size_query_param = 'page_size'
    max_page_size = 100


logger = logging.getLogger(__name__)


class ProtectedView(APIView):
    permission_classes = [IsAuthenticated]

    def get(self, request):
        content = {'message': 'Hello, World! This is a protected view!'}
        return Response(content)


class CustomTokenObtainPairView(TokenObtainPairView):
    serializer_class = CustomTokenObtainPairSerializer


@api_view(['GET', 'POST'])
def user_list(request):
    """
    List all users or create a new user with enhanced filtering
    """
    if request.method == 'GET':
        # Get filter parameters from query string
        show_archived = request.query_params.get(
            'archived', 'false').lower() == 'true'
        role_filter = request.query_params.get('role', None)
        school_filter = request.query_params.get('school', None)
        search_term = request.query_params.get('search', None)

        queryset = User.objects.exclude(id=request.user.id)
        # Archive filter
        if not show_archived:
            queryset = queryset.filter(is_active=True)
        else:
            queryset = queryset.filter(is_active=False)

        # Role filter
        if role_filter:
            queryset = queryset.filter(role=role_filter)

        # School filter
        if school_filter:
            queryset = queryset.filter(
                school__schoolName__icontains=school_filter)
            queryset = queryset.filter(
                school__schoolId__icontains=school_filter)

        # Search filter
        if search_term:
            queryset = queryset.filter(
                Q(first_name__icontains=search_term) |
                Q(last_name__icontains=search_term) |
                Q(username__icontains=search_term) |
                Q(email__icontains=search_term) |
                Q(phone_number__icontains=search_term) |
                Q(sex__icontains=search_term) |
                # <-- Fix: use related field
                Q(school__schoolName__icontains=search_term) |
                # <-- Optionally add this too
                Q(school__schoolId__icontains=search_term)
            )

        queryset = queryset.order_by('-date_joined')
        serializer = UserSerializer(queryset, many=True)
        return Response(serializer.data, status=status.HTTP_200_OK)

    elif request.method == 'POST':
        # Only allow admins to create admin users
        # if request.data.get('role') == 'admin' and not request.user.is_superuser:
        #     return Response(
        #         {'error': 'Only administrators can create admin users'},
        #         status=status.HTTP_403_FORBIDDEN
        #     )

        serializer = UserSerializer(
            data=request.data, context={'request': request})
        if serializer.is_valid():
            serializer.save()
            return Response(serializer.data, status=status.HTTP_201_CREATED)
        return Response(serializer.errors, status=status.HTTP_400_BAD_REQUEST)


@api_view(['GET', 'PUT', 'PATCH', 'DELETE'])
def user_detail(request, pk):
    """
    Retrieve, update or delete a user instance with enhanced permissions
    """
    user = get_object_or_404(User, pk=pk)

    if request.method == 'GET':
        serializer = UserSerializer(user)
        return Response(serializer.data, status=status.HTTP_200_OK)

    elif request.method == 'PUT':
        # Prevent non-admins from making users admins
        if (request.data.get('role') == 'admin' and
            not request.user.is_superuser and
                user.role != 'admin'):
            return Response(
                {'error': 'Only administrators can assign admin role'},
                status=status.HTTP_403_FORBIDDEN
            )

        serializer = UserSerializer(
            user, data=request.data, partial=True, context={'request': request})
        if not serializer.is_valid():
            return Response(serializer.errors, status=status.HTTP_400_BAD_REQUEST)

        # Check if sensitive fields were modified
        sensitive_fields = ['email', 'password', 'username', 'role']
        needs_new_token = any(
            field in request.data for field in sensitive_fields)

        serializer.save()

        response_data = serializer.data

        # Generate new token if needed
        if needs_new_token:
            refresh = RefreshToken.for_user(user)
            refresh['first_name'] = user.first_name
            refresh['last_name'] = user.last_name
            refresh['username'] = user.username
            refresh['email'] = user.email
            refresh['role'] = user.role

            response_data['token'] = {
                'access': str(refresh.access_token),
                'refresh': str(refresh),
            }

        return Response(response_data, status=status.HTTP_200_OK)

    elif request.method == 'PATCH':
        # Special handling for archive/unarchive
        if 'is_active' in request.data:
            # Prevent users from archiving themselves
            if user == request.user:
                return Response(
                    {'error': 'You cannot archive your own account'},
                    status=status.HTTP_403_FORBIDDEN
                )
            user.is_active = request.data['is_active']
            user.save()
            serializer = UserSerializer(user)
            return Response(serializer.data, status=status.HTTP_200_OK)

        # For other PATCH operations
        serializer = UserSerializer(
            user, data=request.data, partial=True, context={'request': request})
        if serializer.is_valid():
            serializer.save()
            return Response(serializer.data, status=status.HTTP_200_OK)
        return Response(serializer.errors, status=status.HTTP_400_BAD_REQUEST)

    elif request.method == 'DELETE':
        # Prevent users from deleting themselves
        if user == request.user:
            return Response(
                {'error': 'You cannot delete your own account'},
                status=status.HTTP_403_FORBIDDEN
            )
        # Soft delete by archiving instead of hard delete
        user.is_active = False
        user.save()
        return Response(status=status.HTTP_204_NO_CONTENT)


# Add this pagination class if you don't have a global one
class SchoolPagination(PageNumberPagination):
    page_size = 10
    page_size_query_param = 'page_size'
    max_page_size = 100


class SchoolListCreateAPIView(generics.ListCreateAPIView):
    serializer_class = SchoolSerializer
    pagination_class = SchoolPagination  # <-- Enable pagination

    def get_queryset(self):
        queryset = School.objects.all()
        search_term = self.request.query_params.get('search', None)
        if search_term:
            queryset = queryset.filter(
                Q(schoolName__icontains=search_term) |
                Q(district__icontains=search_term) |
                Q(municipality__icontains=search_term)
            )
        return queryset.order_by('schoolName')

    def create(self, request, *args, **kwargs):
<<<<<<< HEAD
        # Add budget validation
        max_budget = request.data.get('max_budget')
        if max_budget and float(max_budget) < 0:
            return Response(
                {"error": "Budget must be a positive number"},
                status=status.HTTP_400_BAD_REQUEST
            )
        return super().create(request, *args, **kwargs)
=======
        # Check if request.data is a list (batch)
        is_many = isinstance(request.data, list)
        serializer = self.get_serializer(data=request.data, many=is_many)
        serializer.is_valid(raise_exception=True)
        self.perform_create(serializer)
        headers = self.get_success_headers(serializer.data)
        return Response(serializer.data, status=status.HTTP_201_CREATED, headers=headers)


>>>>>>> eb59341d
# Add a new endpoint for school search


@api_view(['GET'])
def search_schools(request):
    search_term = request.query_params.get('search', '')
    schools = School.objects.filter(
        Q(schoolName__icontains=search_term) |
        Q(district__icontains=search_term) |
        Q(municipality__icontains=search_term)
    ).order_by('schoolName')[:10]  # Limit to 10 results
    serializer = SchoolSerializer(schools, many=True)
    return Response(serializer.data)


class SchoolRetrieveUpdateDestroyAPIView(generics.RetrieveUpdateDestroyAPIView):
    queryset = School.objects.all()
    serializer_class = SchoolSerializer
    lookup_field = 'schoolId'


class RequirementListCreateAPIView(generics.ListCreateAPIView):
    serializer_class = RequirementSerializer

    def get_queryset(self):
        queryset = Requirement.objects.all()
        archived = self.request.query_params.get(
            'archived', 'false').lower() == 'true'
        if archived:
            queryset = queryset.filter(is_active=False)
        else:
            queryset = queryset.filter(is_active=True)
        search_term = self.request.query_params.get('search', None)
        if search_term:
            queryset = queryset.filter(requirementTitle__icontains=search_term)
        return queryset

    def create(self, request, *args, **kwargs):
        # Check if request.data is a list (batch)
        is_many = isinstance(request.data, list)
        serializer = self.get_serializer(data=request.data, many=is_many)
        serializer.is_valid(raise_exception=True)
        self.perform_create(serializer)
        headers = self.get_success_headers(serializer.data)
        return Response(serializer.data, status=status.HTTP_201_CREATED, headers=headers)


class RequirementRetrieveUpdateDestroyAPIView(generics.RetrieveUpdateDestroyAPIView):
    queryset = Requirement.objects.all()
    serializer_class = RequirementSerializer
    lookup_field = 'requirementID'


class ListOfPriorityListCreateAPIView(generics.ListCreateAPIView):
    serializer_class = ListOfPrioritySerializer

    def get_queryset(self):
        queryset = ListOfPriority.objects.all()
        archived = self.request.query_params.get(
            'archived', 'false').lower() == 'true'
        if archived:
            queryset = queryset.filter(is_active=False)
        else:
            queryset = queryset.filter(is_active=True)
        return queryset

    def create(self, request, *args, **kwargs):
        # Enable batch posting
        is_many = isinstance(request.data, list)
        serializer = self.get_serializer(data=request.data, many=is_many)
        serializer.is_valid(raise_exception=True)
        self.perform_create(serializer)
        headers = self.get_success_headers(serializer.data)
        return Response(serializer.data, status=status.HTTP_201_CREATED, headers=headers)


class ListOfPriorityRetrieveUpdateDestroyAPIView(generics.RetrieveUpdateDestroyAPIView):
    queryset = ListOfPriority.objects.all()
    serializer_class = ListOfPrioritySerializer
    lookup_field = 'LOPID'


class RequestManagementListView(generics.ListAPIView):
    """
    View for listing all requests (for admin/superusers) or user's own requests
    """
    serializer_class = RequestManagementSerializer
    permission_classes = [IsAuthenticated]

    def get_queryset(self):
        queryset = RequestManagement.objects.all()

        # Non-admin users only see their own requests
        if not self.request.user.role in ['admin', 'superintendent']:
            queryset = queryset.filter(user=self.request.user)

        # Filter by status if provided
        status_param = self.request.query_params.get('status')
        if status_param:
            queryset = queryset.filter(status=status_param)

        return queryset.order_by('-created_at')


class RequestManagementListCreateView(generics.ListCreateAPIView):
    serializer_class = RequestManagementSerializer
    permission_classes = [IsAuthenticated]

    def perform_create(self, serializer):
        # Automatically set the current user as the request creator
        serializer.save(user=self.request.user)

    def get_queryset(self):
        queryset = RequestManagement.objects.all()

        # Filter by status if provided
        status_param = self.request.query_params.get('status')
        if status_param:
            queryset = queryset.filter(status=status_param)

        # For non-admin users, only show their own requests
        if not self.request.user.role in ['admin', 'superintendent', 'accountant']:
            queryset = queryset.filter(user=self.request.user)

        return queryset.order_by('-created_at')


class RequestManagementRetrieveUpdateDestroyAPIView(generics.RetrieveUpdateDestroyAPIView):
    queryset = RequestManagement.objects.all()
    serializer_class = RequestManagementSerializer
    permission_classes = [IsAuthenticated]
    lookup_field = 'request_id'

    def perform_update(self, serializer):
        instance = self.get_object()
        # Set the sender for notification
        instance._status_changed_by = self.request.user
        serializer.save()


class ApproveRequestView(generics.UpdateAPIView):
    """
    View for approving a request (admin/superintendent only)
    """
    queryset = RequestManagement.objects.all()
    serializer_class = RequestManagementSerializer
    permission_classes = [IsAuthenticated]
    lookup_field = 'pk'

    def update(self, request, *args, **kwargs):
        instance = self.get_object()
        instance._status_changed_by = request.user  # Set reviewer
        # Check if user has permission to approve
        if request.user.role not in ['admin', 'superintendent']:
            return Response(
                {"detail": "Only administrators can approve requests"},
                status=status.HTTP_403_FORBIDDEN
            )

        # Check if request is in pending state
        if instance.status != 'pending':
            return Response(
                {"detail": "Only pending requests can be approved"},
                status=status.HTTP_400_BAD_REQUEST
            )

        instance.status = 'approved'
        instance.save()

        serializer = self.get_serializer(instance)
        return Response(serializer.data)


class RejectRequestView(generics.UpdateAPIView):
    """
    View for rejecting a request (admin/superintendent only)
    """
    queryset = RequestManagement.objects.all()
    serializer_class = RequestManagementSerializer
    permission_classes = [IsAuthenticated]
    lookup_field = 'pk'

    def update(self, request, *args, **kwargs):
        instance = self.get_object()
        instance._status_changed_by = request.user  # Set reviewer

        # Check if user has permission to reject
        if request.user.role not in ['admin', 'superintendent']:
            return Response(
                {"detail": "Only administrators can reject requests"},
                status=status.HTTP_403_FORBIDDEN
            )

        # Check if request is in pending state
        if instance.status != 'pending':
            return Response(
                {"detail": "Only pending requests can be rejected"},
                status=status.HTTP_400_BAD_REQUEST
            )

        # Require a rejection comment
        rejection_comment = request.data.get('rejection_comment')
        if not rejection_comment:
            return Response(
                {"detail": "Please provide a rejection comment"},
                status=status.HTTP_400_BAD_REQUEST
            )

        instance.status = 'rejected'
        instance.rejection_comment = rejection_comment
        instance.save()

        serializer = self.get_serializer(instance)
        return Response(serializer.data)


class RequestManagementDetailView(generics.RetrieveUpdateDestroyAPIView):
    """
    View for retrieving, updating, or deleting a specific request.
    """
    queryset = RequestManagement.objects.all()
    serializer_class = RequestManagementSerializer
    permission_classes = [IsAuthenticated]
    lookup_field = 'request_id'

    def perform_update(self, serializer):
        instance = self.get_object()

        # Prevent editing if request is already approved
        if instance.status == 'approved':
            raise ValidationError("Cannot edit an already approved request")

        # Check if user has permission to edit this request
        if instance.user != self.request.user and self.request.user.role not in ['admin', 'superintendent']:
            raise PermissionDenied(
                "You don't have permission to edit this request")

        # Allow updates for rejected requests and reset status to pending
        if instance.status == 'rejected':
            # Assuming status_changed_by is a model field
            serializer.save(status='pending',
                            status_changed_by=self.request.user)
        else:
            serializer.save()


class RequestPriorityCreateView(generics.CreateAPIView):
    """
    View for adding priorities to an existing request
    """
    serializer_class = RequestPrioritySerializer
    permission_classes = [IsAuthenticated]

    def perform_create(self, serializer):
        request_id = self.kwargs['request_id']
        request_obj = RequestManagement.objects.get(request_id=request_id)

        # Check if user has permission to modify this request
        if request_obj.user != self.request.user and self.request.user.role not in ['admin', 'superintendent']:
            raise PermissionDenied(
                "You don't have permission to modify this request")

        # Prevent adding priorities if request is already approved/rejected
        if request_obj.status in ['approved', 'rejected']:
            raise ValidationError(
                "Cannot add priorities to an already approved/rejected request")

        serializer.save(request=request_obj)


@api_view(['GET'])
@permission_classes([IsAuthenticated])
def check_pending_requests(request):
    """
    Check if user has any pending requests or liquidations that aren't completed
    """
    # Check for pending/rejected requests
    user_requests = RequestManagement.objects.filter(
        user=request.user,
        status__in=['pending', 'approved']  # Include rejected
    ).order_by('-created_at')

    # Check for liquidations that aren't completed
    active_liquidations = LiquidationManagement.objects.filter(
        request__user=request.user
    ).exclude(status='completed').order_by('-created_at')

    response_data = {
        'has_pending_request': user_requests.exists(),
        'has_active_liquidation': active_liquidations.exists(),
        'pending_request': RequestManagementSerializer(user_requests.first()).data if user_requests.exists() else None,
        'active_liquidation': LiquidationManagementSerializer(active_liquidations.first(), context={'request': request}).data if active_liquidations.exists() else None
    }

    return Response(response_data)


@api_view(['PUT'])
@permission_classes([IsAuthenticated])
def resubmit_request(request, request_id):
    try:
        req = RequestManagement.objects.get(
            request_id=request_id, user=request.user)

        if req.status != 'rejected':
            return Response({"error": "Only rejected requests can be resubmitted"}, status=400)

        # Update priorities
        RequestPriority.objects.filter(request=req).delete()
        for pa in request.data.get('priority_amounts', []):
            priority = ListOfPriority.objects.get(LOPID=pa['LOPID'])
            RequestPriority.objects.create(
                request=req,
                priority=priority,
                amount=pa['amount']
            )

        # Reset status and clear rejection fields
        req.status = 'pending'
        # req.rejection_comment = None
        # req.rejection_date = None
        req.save()

        return Response(RequestManagementSerializer(req).data)

    except RequestManagement.DoesNotExist:
        return Response({"error": "Request not found"}, status=404)


class LiquidationManagementListCreateAPIView(generics.ListCreateAPIView):
    queryset = LiquidationManagement.objects.all()
    serializer_class = LiquidationManagementSerializer
    permission_classes = [IsAuthenticated]

    def get_queryset(self):
        user = self.request.user
        # Only filter for liquidators
        if user.role == 'liquidator':
            assignments = LiquidatorAssignment.objects.filter(liquidator=user)
            # If assigned to 'all', show all liquidations
            if assignments.filter(district='all').exists():
                return LiquidationManagement.objects.all()
            # Otherwise, filter by assigned districts and/or schools
            districts = assignments.exclude(district__isnull=True).exclude(
                district='').values_list('district', flat=True)
            district_schools = School.objects.filter(district__in=districts)
            # Get schools assigned directly
            school_ids = assignments.exclude(school__isnull=True).exclude(
                school='').values_list('school', flat=True)
            direct_schools = School.objects.filter(id__in=school_ids)
            # Combine both sets of schools
            all_schools = district_schools | direct_schools
            all_schools = all_schools.distinct()
            return LiquidationManagement.objects.filter(request__user__school__in=all_schools)
        # For other roles, default behavior (e.g., admin sees all)
        return super().get_queryset()


class LiquidationManagementRetrieveUpdateDestroyAPIView(generics.RetrieveUpdateDestroyAPIView):
    queryset = LiquidationManagement.objects.all()
    serializer_class = LiquidationManagementSerializer
    permission_classes = [IsAuthenticated]
    lookup_field = 'LiquidationID'

    def update(self, request, *args, **kwargs):
        instance = self.get_object()
        partial = kwargs.pop('partial', False)
        data = request.data.copy()

        # If approving at district level, set reviewed_by_district
        if data.get("status") == "approved_district":
            data["reviewed_by_district"] = request.user.id
            data["reviewed_at_district"] = timezone.now()

        serializer = self.get_serializer(instance, data=data, partial=partial)
        serializer.is_valid(raise_exception=True)
        self.perform_update(serializer)
        return Response(serializer.data)

    def perform_update(self, serializer):
        instance = self.get_object()
        instance._status_changed_by = self.request.user
        serializer.save()


@api_view(['POST'])
def approve_liquidation(request, LiquidationID):
    try:
        liquidation = LiquidationManagement.objects.get(
            LiquidationID=LiquidationID)
        if liquidation.status not in ['submitted', 'under_review_district', 'under_review_division']:
            return Response(
                {'error': 'Liquidation is not in a reviewable state'},
                status=status.HTTP_400_BAD_REQUEST
            )
        # ... (other checks as needed) ...
        liquidation.status = 'liquidated'
        liquidation.reviewed_by = request.user
        liquidation.reviewed_at = timezone.now()
        liquidation._status_changed_by = request.user
        liquidation.save()
        serializer = LiquidationManagementSerializer(liquidation)
        return Response(serializer.data)
    except LiquidationManagement.DoesNotExist:
        return Response(
            {'error': 'Liquidation not found'},
            status=status.HTTP_404_NOT_FOUND
        )


class LiquidationDocumentListCreateAPIView(generics.ListCreateAPIView):
    queryset = LiquidationDocument.objects.all()
    serializer_class = LiquidationDocumentSerializer
    permission_classes = [IsAuthenticated]

    def get_queryset(self):
        liquidation_id = self.kwargs.get('LiquidationID')
        return self.queryset.filter(liquidation__LiquidationID=liquidation_id)

    def create(self, request, *args, **kwargs):
        liquidation_id = self.kwargs.get('LiquidationID')
        liquidation = get_object_or_404(
            LiquidationManagement, LiquidationID=liquidation_id)

        # Check for existing document
        existing_doc = self.get_queryset().filter(
            request_priority_id=request.data.get('request_priority'),
            requirement_id=request.data.get('requirement')
        ).first()

        if existing_doc:
            serializer = self.get_serializer(
                existing_doc, data=request.data, partial=True)
        else:
            serializer = self.get_serializer(data=request.data)

        serializer.is_valid(raise_exception=True)
        serializer.save(liquidation=liquidation, uploaded_by=request.user)

        headers = self.get_success_headers(serializer.data)
        return Response(
            serializer.data,
            status=status.HTTP_200_OK if existing_doc else status.HTTP_201_CREATED,
            headers=headers
        )


class LiquidationDocumentRetrieveUpdateDestroyAPIView(generics.RetrieveUpdateDestroyAPIView):
    queryset = LiquidationDocument.objects.all()
    serializer_class = LiquidationDocumentSerializer
    permission_classes = [IsAuthenticated]


@api_view(['POST'])
def submit_for_liquidation(request, request_id):
    try:
        with transaction.atomic():
            request_obj = RequestManagement.objects.select_for_update().get(request_id=request_id)

            if request_obj.status != 'approved':
                return Response(
                    {'error': 'Request must be approved before liquidation'},
                    status=status.HTTP_400_BAD_REQUEST
                )

            # First update the request status to 'downloaded' to satisfy LiquidationManagement validation
            request_obj.status = 'downloaded'
            request_obj.save(update_fields=['status'])

            # Create liquidation record
            liquidation, created = LiquidationManagement.objects.get_or_create(
                request=request_obj,
                defaults={'status': 'draft'}
            )

            if not created:
                return Response(
                    {'error': 'Liquidation already exists for this request'},
                    status=status.HTTP_400_BAD_REQUEST
                )

            # Update request status to 'unliquidated' as final state
            request_obj.status = 'unliquidated'
            request_obj.save(update_fields=['status'])

            serializer = LiquidationManagementSerializer(liquidation)
            return Response(serializer.data, status=status.HTTP_201_CREATED)

    except RequestManagement.DoesNotExist:
        return Response(
            {'error': 'Request not found'},
            status=status.HTTP_404_NOT_FOUND
        )
    except ValidationError as e:
        return Response(
            {'error': str(e)},
            status=status.HTTP_400_BAD_REQUEST
        )
    except Exception as e:
        logger.error(
            f"Error submitting for liquidation: {str(e)}", exc_info=True)
        return Response(
            {'error': 'An unexpected error occurred during liquidation submission'},
            status=status.HTTP_500_INTERNAL_SERVER_ERROR
        )


@api_view(['POST'])
def submit_liquidation(request, LiquidationID):
    try:
        liquidation = LiquidationManagement.objects.get(
            LiquidationID=LiquidationID)

        # Check if all required documents are uploaded
        required_docs_missing = False
        for rp in liquidation.request.requestpriority_set.all():
            for req in rp.priority.requirements.filter(is_required=True):
                if not LiquidationDocument.objects.filter(
                    liquidation=liquidation,
                    request_priority=rp,
                    requirement=req
                ).exists():
                    required_docs_missing = True
                    break
            if required_docs_missing:
                break

        # Allow submission if status is 'draft' or 'resubmit'
        if liquidation.status not in ['draft', 'resubmit']:
            return Response(
                {'error': 'Liquidation must be in draft or resubmit status to be submitted'},
                status=status.HTTP_400_BAD_REQUEST
            )
        if required_docs_missing:
            return Response(
                {'error': 'All required documents must be uploaded before submission'},
                status=status.HTTP_400_BAD_REQUEST
            )

        # Update status to submitted
        liquidation.status = 'submitted'
        liquidation.save()

        serializer = LiquidationManagementSerializer(
            liquidation,
            context={'request': request}
        )
        return Response(serializer.data, status=status.HTTP_200_OK)

    except LiquidationManagement.DoesNotExist:
        return Response(
            {'error': 'Liquidation not found'},
            status=status.HTTP_404_NOT_FOUND
        )


@api_view(['GET'])
def view_liquidation(request, LiquidationID):
    liquidation = get_object_or_404(
        LiquidationManagement, LiquidationID=LiquidationID)
    serializer = LiquidationManagementSerializer(liquidation)
    return Response(serializer.data)


def approve_liquidation(request, LiquidationID):
    try:
        liquidation = LiquidationManagement.objects.get(
            LiquidationID=LiquidationID)
        if liquidation.status not in ['submitted', 'under_review']:
            return Response(
                {'error': 'Liquidation is not in a reviewable state'},
                status=status.HTTP_400_BAD_REQUEST
            )

        if liquidation.documents.filter(is_approved=False).exists():
            return Response(
                {'error': 'All documents must be approved first'},
                status=status.HTTP_400_BAD_REQUEST
            )

        liquidation.status = 'completed'
        liquidation.reviewed_by = request.user
        liquidation.reviewed_at = timezone.now()
        liquidation.save()

        serializer = LiquidationManagementSerializer(liquidation)
        return Response(serializer.data)

    except LiquidationManagement.DoesNotExist:
        return Response(
            {'error': 'Liquidation not found'},
            status=status.HTTP_404_NOT_FOUND
        )


class UserLiquidationsAPIView(generics.ListAPIView):
    serializer_class = LiquidationManagementSerializer
    permission_classes = [IsAuthenticated]

    def get_queryset(self):
        return LiquidationManagement.objects.filter(
            request__user=self.request.user
        ).order_by('-created_at')


class UserRequestListAPIView(generics.ListAPIView):
    serializer_class = RequestManagementSerializer
    permission_classes = [IsAuthenticated]

    def get_queryset(self):
        return RequestManagement.objects.filter(user=self.request.user).order_by('-created_at')


class PendingLiquidationListAPIView(generics.ListAPIView):
    serializer_class = LiquidationManagementSerializer
    permission_classes = [IsAuthenticated]

    def get_queryset(self):
        # Filter LiquidationManagement by status and by the current user
        return LiquidationManagement.objects.filter(
            status='draft',
            request__user=self.request.user
        )


class LiquidatorAssignmentListCreateAPIView(generics.ListCreateAPIView):
    queryset = LiquidatorAssignment.objects.all()
    serializer_class = LiquidatorAssignmentSerializer
    permission_classes = [IsAuthenticated]

    def perform_create(self, serializer):
        serializer.save(assigned_by=self.request.user)


@api_view(['PATCH'])
@permission_classes([AllowAny])
def batch_update_school_budgets(request):
    logger.debug(f"Incoming data: {request.data}")
    updates = request.data.get("updates", [])

    if not isinstance(updates, list):
        return Response({"error": "Invalid data format."}, status=400)

    updated_ids = []
    errors = []

    with transaction.atomic():
        for upd in updates:

            school_id = str(upd.get("schoolId")).strip()
            max_budget = upd.get("max_budget")

            logger.debug(f"Processing school ID: {school_id}")

            try:
                # Add debug logging before query
                logger.debug(f"Looking for school with ID: {school_id}")
                logger.debug(
                    f"Existing school IDs: {list(School.objects.values_list('schoolId', flat=True)[:10])}")

                school = School.objects.get(schoolId=school_id)

                if max_budget is not None and float(max_budget) >= 0:
                    # Debug log
                    logger.debug(
                        f"Updating school {school_id} budget from {school.max_budget} to {max_budget}")
                    school.max_budget = float(max_budget)
                    school.save()
                    updated_ids.append(school_id)
                else:
                    errors.append(
                        {"schoolId": school_id, "error": "Invalid budget"})
            except School.DoesNotExist:
                logger.warning(f"School not found: {school_id}")
                errors.append(
                    {"schoolId": school_id, "error": "School not found"})
            except Exception as e:
                logger.error(f"Error processing school {school_id}: {str(e)}")
                errors.append({"schoolId": school_id, "error": str(e)})

    return Response({
        "updated": updated_ids,
        "errors": errors
    }, status=200 if not errors else 207)<|MERGE_RESOLUTION|>--- conflicted
+++ resolved
@@ -216,26 +216,24 @@
         return queryset.order_by('schoolName')
 
     def create(self, request, *args, **kwargs):
-<<<<<<< HEAD
-        # Add budget validation
-        max_budget = request.data.get('max_budget')
-        if max_budget and float(max_budget) < 0:
-            return Response(
-                {"error": "Budget must be a positive number"},
-                status=status.HTTP_400_BAD_REQUEST
-            )
-        return super().create(request, *args, **kwargs)
-=======
-        # Check if request.data is a list (batch)
+        # Support both batch and single creation
         is_many = isinstance(request.data, list)
+        data = request.data if is_many else [request.data]
+
+        # Validate max_budget for each item
+        for item in data:
+            max_budget = item.get('max_budget')
+            if max_budget is not None and float(max_budget) < 0:
+                return Response(
+                    {"error": "Budget must be a positive number"},
+                    status=status.HTTP_400_BAD_REQUEST
+                )
+
         serializer = self.get_serializer(data=request.data, many=is_many)
         serializer.is_valid(raise_exception=True)
         self.perform_create(serializer)
         headers = self.get_success_headers(serializer.data)
         return Response(serializer.data, status=status.HTTP_201_CREATED, headers=headers)
-
-
->>>>>>> eb59341d
 # Add a new endpoint for school search
 
 

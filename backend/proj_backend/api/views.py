--- conflicted
+++ resolved
@@ -3084,7 +3084,8 @@
     current_user_email = request.user.email
 
     # Conflict handling strategies for User restores
-    user_conflict_mode = request.data.get('user_conflict', 'update')  # update | skip | error
+    user_conflict_mode = request.data.get(
+        'user_conflict', 'update')  # update | skip | error
 
     # Require explicit confirmation
     if not request.data.get("confirm_wipe", False):
@@ -3145,138 +3146,12 @@
             for model, model_name in MODEL_BACKUP_ORDER:
                 safety_backup[model_name] = list(model.objects.all().values())
 
-<<<<<<< HEAD
             # Step 2: Restore data in correct order with conflict resolution
             for model, model_name in MODEL_BACKUP_ORDER:
                 file_path = os.path.join(data_dir, f"{model_name}.json")
                 if not os.path.exists(file_path):
                     logger.warning(f"Backup file not found: {file_path}")
                     continue
-=======
-            try:
-                # Step 2: Restore data in correct order with conflict resolution
-                restored_counts = {}
-
-                for model, model_name in MODEL_BACKUP_ORDER:
-                    file_path = os.path.join(data_dir, f"{model_name}.json")
-                    if not os.path.exists(file_path):
-                        logger.warning(f"Backup file not found: {file_path}")
-                        continue
-
-                    logger.info(f"Restoring {model_name} from {file_path}")
-
-                    with open(file_path, 'r', encoding='utf-8') as f:
-                        data = f.read()
-
-                    # Use Django's deserializer with per-object savepoints and conflict handling
-                    objects = []
-                    for obj in django_serializers.deserialize("json", data):
-                        try:
-                            with transaction.atomic():
-
-                            # Special handling for User to resolve by unique email and preserve PKs
-                            if model.__name__ == 'User':
-                                incoming_pk = getattr(obj.object, 'pk', None)
-                                incoming_email = getattr(obj.object, 'email', None)
-
-                                existing_by_pk = None
-                                if incoming_pk is not None:
-                                    existing_by_pk = model.objects.filter(pk=incoming_pk).first()
-
-                                existing_by_email = None
-                                if incoming_email:
-                                    existing_by_email = model.objects.filter(email=incoming_email).first()
-
-                                # Build field dict from deserialized object
-                                field_values = {}
-                                for field in obj.object._meta.fields:
-                                    if field.primary_key:
-                                        continue
-                                    field_values[field.name] = getattr(obj.object, field.name)
-
-                                # Case 1: Row with same PK exists -> update it, but avoid email collisions
-                                if existing_by_pk is not None:
-                                    # If email would collide with another account
-                                    if incoming_email and model.objects.filter(email=incoming_email).exclude(pk=existing_by_pk.pk).exists():
-                                        if user_conflict_mode == 'error':
-                                            raise IntegrityError(f"Email conflict for user pk={existing_by_pk.pk}, email={incoming_email}")
-                                        if user_conflict_mode == 'skip':
-                                            logger.info(f"Skipped updating {model_name} pk={existing_by_pk.pk} due to email conflict")
-                                            continue
-                                        # update mode: do not change email
-                                        field_values.pop('email', None)
-                                    for name, value in field_values.items():
-                                        setattr(existing_by_pk, name, value)
-                                    existing_by_pk.save()
-                                    logger.info(f"Updated existing {model_name} by pk: {existing_by_pk.pk}")
-
-                                # Case 2: No row with same PK
-                                else:
-                                    if existing_by_email is not None:
-                                        # Update the user found by email without changing its email or pk
-                                        if user_conflict_mode == 'error' and existing_by_email.pk != incoming_pk:
-                                            raise IntegrityError(f"Email conflict for incoming pk={incoming_pk}, email={incoming_email}")
-                                        if user_conflict_mode == 'skip' and existing_by_email.pk != incoming_pk:
-                                            logger.info(f"Skipped updating {model_name} email={existing_by_email.email} due to email conflict")
-                                            continue
-                                        field_values.pop('email', None)
-                                        for name, value in field_values.items():
-                                            setattr(existing_by_email, name, value)
-                                        existing_by_email.save()
-                                        logger.info(f"Updated existing {model_name} by email: {existing_by_email.email}")
-                                    else:
-                                        # Create a new user; use incoming PK if it is free and not None
-                                        if incoming_pk is not None and not model.objects.filter(pk=incoming_pk).exists():
-                                            # Create directly with provided pk
-                                            create_values = field_values.copy()
-                                            create_values['id'] = incoming_pk
-                                            instance = model.objects.create(**create_values)
-                                            logger.info(f"Created new {model_name} with pk: {incoming_pk}")
-                                        else:
-                                            create_values = field_values.copy()
-                                            created = model.objects.create(**create_values)
-                                            logger.info(f"Created new {model_name} with pk: {created.pk}")
-
-                                # Apply m2m data for User if present (e.g., groups, permissions)
-                                try:
-                                    instance = existing_by_pk or existing_by_email or locals().get('instance') or locals().get('created')
-                                    if instance is not None and hasattr(obj, 'm2m_data'):
-                                        for m2m_field, rel_vals in obj.m2m_data.items():
-                                            getattr(instance, m2m_field).set(rel_vals)
-                                except Exception as m2m_err:
-                                    logger.warning(f"Failed to restore m2m for {model_name}: {m2m_err}
-")
-                            else:
-                                # Generic upsert by PK
-                                if model.objects.filter(pk=obj.object.pk).exists():
-                                    existing = model.objects.get(pk=obj.object.pk)
-                                    for field in obj.object._meta.fields:
-                                        if field.primary_key:
-                                            continue
-                                        setattr(existing, field.name, getattr(obj.object, field.name))
-                                    existing.save()
-                                    logger.info(f"Updated existing {model_name}: {obj.object.pk}")
-                                else:
-                                    # Try to create with specified PK; if it fails due to auto fields, drop id
-                                    try:
-                                        obj.save()
-                                    except IntegrityError:
-                                        data_dict = obj.object.__dict__.copy()
-                                        data_dict.pop('id', None)
-                                        data_dict.pop('_state', None)
-                                        model.objects.create(**data_dict)
-                                    logger.info(f"Created new {model_name}: {obj.object.pk}")
-
-                            objects.append(obj)
-                        except IntegrityError as e:
-                            logger.warning(f"Integrity error restoring {model_name} {getattr(obj.object, 'pk', 'unknown')}: {e}")
-                        except Exception as e:
-                            logger.warning(f"Failed to restore {model_name} object {getattr(obj.object, 'pk', 'unknown')}: {e}")
-
-                    restored_counts[model_name] = len(objects)
-                    logger.info(
-                        f"Successfully processed {len(objects)} {model_name} records")
->>>>>>> 6f87abdc
 
                 logger.info(f"Restoring {model_name} from {file_path}")
 

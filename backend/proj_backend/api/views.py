--- conflicted
+++ resolved
@@ -2055,115 +2055,6 @@
     return ''.join(str(random.randint(0, 9)) for _ in range(6))
 
 
-<<<<<<< HEAD
-@api_view(['POST'])
-@permission_classes([AllowAny])
-def request_otp(request):
-    email = request.data.get('email')
-    password = request.data.get('password')
-    try:
-        user_obj = User.objects.get(email=email)
-        if not user_obj.is_active:
-            return Response({'message': 'Your account has been archived by the administrator. To reactivate your account, please contact our support team at support@company.com.'}, status=403)
-        user = authenticate(email=email, password=password)
-        if not user:
-            return Response({'message': 'Invalid email or password'}, status=400)
-        
-        # DEVELOPMENT MODE: Bypass OTP generation for faster development
-        # TODO: Uncomment the lines below to re-enable OTP functionality
-        # otp = generate_otp()
-        # user.otp_code = otp
-        # user.otp_generated_at = timezone.now()
-        # user.save()
-        # send_otp_email(user, otp)
-        # return Response({'message': 'OTP sent to your email'})
-        
-        # For development: Just return success without sending OTP
-        return Response({'message': 'Credentials validated (OTP bypassed for development)'})
-    except User.DoesNotExist:
-        return Response({'message': 'Invalid email or password'}, status=400)
-
-
-@api_view(['POST'])
-@permission_classes([AllowAny])
-def verify_otp(request):
-    email = request.data.get('email')
-    otp = request.data.get('otp')
-    
-    # DEVELOPMENT MODE: Bypass OTP verification for faster development
-    # TODO: Uncomment the lines below to re-enable OTP verification
-    # if not email or not otp:
-    #     return Response({'error': 'Email and OTP are required'}, status=400)
-    
-    try:
-        user = User.objects.get(email=email)
-        if not user.is_active:
-            return Response({'error': 'Your account is inactive. Please contact the administrator.'}, status=403)
-        
-        # DEVELOPMENT MODE: Always return success for any OTP
-        # TODO: Uncomment the lines below to re-enable OTP verification
-        # # Check if OTP exists
-        # if not user.otp_code or not user.otp_generated_at:
-        #     return Response({'error': 'No OTP found. Please request a new OTP.'}, status=400)
-        # 
-        # # Check OTP expiry (5 minutes)
-        # if timezone.now() - user.otp_generated_at > timezone.timedelta(minutes=5):
-        #     # Clear expired OTP
-        #     user.otp_code = None
-        #     user.otp_generated_at = None
-        #     user.save()
-        #     return Response({'error': 'OTP has expired. Please request a new OTP.'}, status=400)
-        # 
-        # if user.otp_code == otp:
-        #     # Clear OTP after successful verification
-        #     user.otp_code = None
-        #     user.otp_generated_at = None
-        #     user.save()
-        #     return Response({'message': 'OTP verified successfully'})
-        # else:
-        #     return Response({'error': 'Invalid OTP. Please try again.'}, status=400)
-        
-        # For development: Always return success
-        return Response({'message': 'OTP verified successfully (bypassed for development)'})
-    except User.DoesNotExist:
-        return Response({'error': 'User not found'}, status=404)
-    except Exception as e:
-        return Response({'error': 'An error occurred during verification'}, status=500)
-
-
-@api_view(['POST'])
-@permission_classes([AllowAny])
-def resend_otp(request):
-    email = request.data.get('email')
-    
-    if not email:
-        return Response({'error': 'Email is required'}, status=400)
-    
-    try:
-        user = User.objects.get(email=email)
-        if not user.is_active:
-            return Response({'error': 'Your account is inactive. Please contact the administrator.'}, status=403)
-        
-        # DEVELOPMENT MODE: Bypass OTP resending for faster development
-        # TODO: Uncomment the lines below to re-enable OTP resending
-        # # Generate new OTP
-        # otp = generate_otp()
-        # user.otp_code = otp
-        # user.otp_generated_at = timezone.now()
-        # user.save()
-        # 
-        # # Send OTP email
-        # send_otp_email(user, otp)
-        # return Response({'message': 'OTP resent successfully'})
-        
-        # For development: Just return success without sending OTP
-        return Response({'message': 'OTP resent successfully (bypassed for development)'})
-    except User.DoesNotExist:
-        return Response({'error': 'User not found'}, status=404)
-    except Exception as e:
-        return Response({'error': 'Failed to resend OTP. Please try again.'}, status=500)
-=======
->>>>>>> 51938349
 
 
 @api_view(['GET'])

--- conflicted
+++ resolved
@@ -170,13 +170,8 @@
     last_reminder_sent = models.DateField(null=True, blank=True)
     demand_letter_sent = models.BooleanField(default=False)
     demand_letter_date = models.DateField(null=True, blank=True)
-<<<<<<< HEAD
     date_approved = models.DateField(null=True, blank=True)  # <-- Add this field
     date_downloaded = models.DateField(null=True, blank=True)
-=======
-    date_approved = models.DateField(
-        null=True, blank=True)  # <-- Add this field
->>>>>>> e4e30f98
 
     def save(self, *args, **kwargs):
         # Automatically set date_approved when status becomes 'approved'

from django.db import models
from django.utils import timezone
from django.utils.crypto import get_random_string
from django.contrib.auth.models import AbstractUser
from django.core.validators import FileExtensionValidator


class User(AbstractUser):
    # Custom ID field - primary key
    id = models.CharField(primary_key=True, max_length=10, editable=False)

    # Role choices
    ROLE_CHOICES = [
        ('admin', 'Administrator'),
        ('school_head', 'School Head'),
        ('school_admin', 'School Administrative Assistant'),
        ('district_admin', 'District Administrative Assistant'),
        ('superintendent', 'Division Superintendent'),
        ('liquidator', 'Liquidator'),
        ('accountant', 'Division Accountant'),
    ]

    SEX_CHOICES = [
        ('male', 'Male'),
        ('female', 'Female'),
    ]

    role = models.CharField(
        max_length=20,
        choices=ROLE_CHOICES,
        default='school_admin'
    )
    school = models.ForeignKey(
        'School',
        on_delete=models.SET_NULL,
        blank=True,
        null=True,
        related_name='users'
    )
    date_of_birth = models.DateField(null=True, blank=True)
    sex = models.CharField(max_length=10,choices=SEX_CHOICES,null=True,blank=True)
    phone_number = models.CharField(max_length=20, blank=True, null=True)
    profile_picture = models.ImageField(
        upload_to='profile_pictures/',
        validators=[FileExtensionValidator(['jpg', 'jpeg', 'png'])],
        blank=True,
        null=True
    )

    def save(self, *args, **kwargs):
        if not self.id:
            # Generate custom ID (yymmdd + sequential ID)
            now = timezone.now()
            date_part = now.strftime("%y%m%d")

            # Get the last user with today's date prefix
            last_user = User.objects.filter(
                id__startswith=date_part
            ).order_by('-id').first()

            if last_user:
                last_seq = int(last_user.id[6:])  # Extract the sequential part
                seq_part = str(last_seq + 1).zfill(4)
            else:
                seq_part = '0001'

            self.id = f"{date_part}{seq_part}"

        super().save(*args, **kwargs)

    def __str__(self):
        return f"{self.first_name} {self.last_name} ({self.username})"


class School(models.Model):
    schoolId = models.CharField(
        max_length=10, primary_key=True, editable=False)  # Primary Key
    schoolName = models.CharField(max_length=255)
    municipality = models.CharField(max_length=100)
    district = models.CharField(max_length=100)
    legislativeDistrict = models.CharField(max_length=100)
    is_active = models.BooleanField(default=True)  # Added for archiving

    def __str__(self):
        return f"{self.schoolName} ({self.schoolId})"


class Requirement(models.Model):
    requirementID = models.AutoField(primary_key=True)
    requirementTitle = models.CharField(max_length=255)
    is_required = models.BooleanField(default=False)  # <-- updated field

    def __str__(self):
        return self.requirementTitle


class ListOfPriority(models.Model):
    LOPID = models.AutoField(primary_key=True)
    expenseTitle = models.CharField(max_length=255)
    requirements = models.ManyToManyField(
        'Requirement',
        through='PriorityRequirement',
        related_name='priority_requirements'  # Changed from 'priorities'
    )

    def __str__(self):
        return self.expenseTitle

<<<<<<< HEAD
class PriorityRequirement(models.Model):
    """Through model connecting Priority to its Requirements"""
    priority = models.ForeignKey(
        ListOfPriority, 
        on_delete=models.CASCADE,
        related_name='priority_reqs'  # Added explicit related_name
    )
    requirement = models.ForeignKey(
        'Requirement',
        on_delete=models.CASCADE,
        related_name='priority_reqs'  # Added explicit related_name
    )
    
    class Meta:
        unique_together = ('priority', 'requirement')
    
    def __str__(self):
        return f"{self.priority} requires {self.requirement}"

class RequestManagement(models.Model):
=======

class Request(models.Model):
>>>>>>> 1426f994
    STATUS_CHOICES = [
        ('approved', 'Approved'),
        ('rejected', 'Rejected'),
        ('pending', 'Pending'),
        ('unliquidated', 'Unliquidated'),
    ]

    request_id = models.AutoField(primary_key=True)
<<<<<<< HEAD
    user = models.ForeignKey(User, on_delete=models.CASCADE)
    request_month = models.CharField(max_length=20)
    status = models.CharField(max_length=20, choices=STATUS_CHOICES, default='pending')
    priorities = models.ManyToManyField(
        'ListOfPriority',
        through='RequestPriority',
        related_name='requests'
    )

    def __str__(self):
        return f"Request {self.request_id} by {self.user.username}"
=======
    # Replace User with your custom User model if needed
    user = models.ForeignKey(User, on_delete=models.CASCADE)
    request_month = models.DateField()
    priorities = models.ForeignKey(
        ListOfPriority, on_delete=models.SET_NULL, null=True, related_name='requests')
    amount = models.DecimalField(max_digits=12, decimal_places=2)
    status = models.CharField(
        max_length=20, choices=STATUS_CHOICES, default='pending')
>>>>>>> 1426f994

class RequestPriority(models.Model):
    request = models.ForeignKey(RequestManagement, on_delete=models.CASCADE)
    priority = models.ForeignKey(ListOfPriority, on_delete=models.CASCADE)
    amount = models.DecimalField(max_digits=12, decimal_places=2)
    
    class Meta:
        unique_together = ('request', 'priority')
    
    def __str__(self):
        return f"{self.request} - {self.priority} (${self.amount})"

def generate_liquidation_id():
    return get_random_string(length=8, allowed_chars='0123456789')

class LiquidationManagement(models.Model):
    STATUS_CHOICES = [
        ('ongoing', 'Ongoing'),
        ('resubmit', 'Resubmit'),
        ('completed', 'Completed'),
    ]
    
    LiquidationID = models.CharField(
        max_length=8,
        primary_key=True,
        default=generate_liquidation_id,
        editable=False,
        unique=True
    )
    request = models.OneToOneField(
        RequestManagement, 
        on_delete=models.CASCADE, 
        related_name='liquidation'
    )
    comment_id = models.CharField(max_length=255, blank=True, null=True)
    status = models.CharField(max_length=20, choices=STATUS_CHOICES, default='ongoing')
    reviewed_by = models.ForeignKey(
        User, 
        on_delete=models.SET_NULL, 
        null=True, 
        blank=True,
        related_name='reviewed_liquidations'
    )
    reviewed_at = models.DateTimeField(null=True, blank=True)

    def __str__(self):
        return f"Liquidation {self.LiquidationID} for {self.request}"

class LiquidationDocument(models.Model):
    liquidation = models.ForeignKey(
        LiquidationManagement,
        on_delete=models.CASCADE,
        related_name='documents'
    )
    request_priority = models.ForeignKey(
        RequestPriority,
        on_delete=models.CASCADE
    )
    requirement = models.ForeignKey(Requirement, on_delete=models.CASCADE)
    document = models.FileField(
        upload_to='liquidation_documents/%Y/%m/%d/',
        validators=[FileExtensionValidator(['pdf', 'jpg', 'jpeg', 'png'])]
    )
    uploaded_at = models.DateTimeField(auto_now_add=True)
    uploaded_by = models.ForeignKey(
        User,
        on_delete=models.SET_NULL,
        null=True,
        related_name='uploaded_documents'
    )
    is_approved = models.BooleanField(default=False)
    reviewer_comment = models.TextField(blank=True, null=True)

    class Meta:
        unique_together = ('liquidation', 'request_priority', 'requirement')
    
    def __str__(self):
        return f"Document for {self.requirement} in {self.request_priority}"

    def save(self, *args, **kwargs):
        # Ensure the document belongs to the same request as the liquidation
        if self.request_priority.request != self.liquidation.request:
            raise ValueError("Document's priority must belong to the liquidation's request")
        super().save(*args, **kwargs)<|MERGE_RESOLUTION|>--- conflicted
+++ resolved
@@ -106,7 +106,6 @@
     def __str__(self):
         return self.expenseTitle
 
-<<<<<<< HEAD
 class PriorityRequirement(models.Model):
     """Through model connecting Priority to its Requirements"""
     priority = models.ForeignKey(
@@ -127,10 +126,6 @@
         return f"{self.priority} requires {self.requirement}"
 
 class RequestManagement(models.Model):
-=======
-
-class Request(models.Model):
->>>>>>> 1426f994
     STATUS_CHOICES = [
         ('approved', 'Approved'),
         ('rejected', 'Rejected'),
@@ -139,7 +134,6 @@
     ]
 
     request_id = models.AutoField(primary_key=True)
-<<<<<<< HEAD
     user = models.ForeignKey(User, on_delete=models.CASCADE)
     request_month = models.CharField(max_length=20)
     status = models.CharField(max_length=20, choices=STATUS_CHOICES, default='pending')
@@ -151,16 +145,6 @@
 
     def __str__(self):
         return f"Request {self.request_id} by {self.user.username}"
-=======
-    # Replace User with your custom User model if needed
-    user = models.ForeignKey(User, on_delete=models.CASCADE)
-    request_month = models.DateField()
-    priorities = models.ForeignKey(
-        ListOfPriority, on_delete=models.SET_NULL, null=True, related_name='requests')
-    amount = models.DecimalField(max_digits=12, decimal_places=2)
-    status = models.CharField(
-        max_length=20, choices=STATUS_CHOICES, default='pending')
->>>>>>> 1426f994
 
 class RequestPriority(models.Model):
     request = models.ForeignKey(RequestManagement, on_delete=models.CASCADE)

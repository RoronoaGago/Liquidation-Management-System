from django.db import models
from django.utils import timezone
from django.utils.crypto import get_random_string
from django.contrib.auth.models import AbstractUser
from django.core.validators import FileExtensionValidator
from django.core.exceptions import ValidationError
from django.core.mail import send_mail
from django.template.loader import render_to_string
from django.conf import settings
from datetime import date
import string


class User(AbstractUser):
    # Custom ID field - primary key
    id = models.CharField(primary_key=True, max_length=10, editable=False)

    # Role choices
    ROLE_CHOICES = [
        ('admin', 'Administrator'),
        ('school_head', 'School Head'),
        ('school_admin', 'School Administrative Assistant'),
        ('district_admin', 'District Administrative Assistant'),
        ('superintendent', 'Division Superintendent'),
        ('liquidator', 'Liquidator'),
        ('accountant', 'Division Accountant'),
    ]

    SEX_CHOICES = [
        ('male', 'Male'),
        ('female', 'Female'),
    ]

    role = models.CharField(
        max_length=20,
        choices=ROLE_CHOICES,
        default='school_admin'
    )
    school = models.ForeignKey(
        'School',
        on_delete=models.SET_NULL,
        blank=True,
        null=True,
        related_name='users'
    )
    date_of_birth = models.DateField(null=True, blank=True)
    sex = models.CharField(
        max_length=10, choices=SEX_CHOICES, null=True, blank=True)
    phone_number = models.CharField(max_length=20, blank=True, null=True)
    profile_picture = models.ImageField(
        upload_to='profile_pictures/',
        validators=[FileExtensionValidator(['jpg', 'jpeg', 'png'])],
        blank=True,
        null=True
    )

    def save(self, *args, **kwargs):
        if not self.id:
            # Generate custom ID (yymmdd + sequential ID)
            now = timezone.now()
            date_part = now.strftime("%y%m%d")

            # Get the last user with today's date prefix
            last_user = User.objects.filter(
                id__startswith=date_part
            ).order_by('-id').first()

            if last_user:
                last_seq = int(last_user.id[6:])  # Extract the sequential part
                seq_part = str(last_seq + 1).zfill(4)
            else:
                seq_part = '0001'

            self.id = f"{date_part}{seq_part}"

        super().save(*args, **kwargs)

    def __str__(self):
        return f"{self.first_name} {self.last_name} ({self.username})"


class School(models.Model):
    schoolId = models.CharField(
        max_length=10, primary_key=True, editable=True)
    schoolName = models.CharField(max_length=255)
    municipality = models.CharField(max_length=100)
    district = models.CharField(max_length=100)
    legislativeDistrict = models.CharField(max_length=100)
    is_active = models.BooleanField(default=True)
    last_liquidated_month = models.PositiveSmallIntegerField(null=True, blank=True)  # 1-12
    last_liquidated_year = models.PositiveSmallIntegerField(null=True, blank=True)

    def __str__(self):
        return f"{self.schoolName} ({self.schoolId})"


class Requirement(models.Model):
    requirementID = models.AutoField(primary_key=True)
    requirementTitle = models.CharField(max_length=255)
    is_required = models.BooleanField(default=False)
    is_active = models.BooleanField(default=True)  # <-- Add this line

    def __str__(self):
        return self.requirementTitle


class ListOfPriority(models.Model):
    CATEGORY_CHOICES = [
        ('travel', 'Travel Expenses'),
        ('training', 'Training Expenses'),
        ('scholarship', 'Scholarship Grants/Expenses'),
        ('supplies', 'Office Supplies & Materials Expenses'),
        ('utilities', 'Utilities Expenses'),
        ('communication', 'Communication Expenses'),
        ('awards', 'Awards/Rewards/Prizes Expenses'),
        ('survey', 'Survey, Research, Exploration and Development Expenses'),
        ('confidential', 'Confidential & Intelligence Expenses'),
        ('extraordinary', 'Extraordinary and Miscellaneous Expenses'),
        ('professional', 'Professional Service Expenses'),
        ('services', 'General Services'),
        ('maintenance', 'Repairs and Maintenance Expenses'),
        ('financial_assistance', 'Financial Assistance/Subsidy Expenses'),
        ('taxes', 'Taxes, Duties and Licenses Expenses'),
        ('labor', 'Labor and Wages Expenses'),
        ('other_maintenance', 'Other Maintenance and Operating Expenses'),
        ('financial', 'Financial Expenses'),
        ('non_cash', 'Non-cash Expenses'),
        ('losses', 'Losses'),
    ]

    LOPID = models.AutoField(primary_key=True)
    expenseTitle = models.CharField(max_length=255)
    category = models.CharField(
        max_length=30,
        choices=CATEGORY_CHOICES,
        default='other_maintenance'
    )
    requirements = models.ManyToManyField(
        'Requirement',
        through='PriorityRequirement',
        related_name='priority_requirement'
    )
    is_active = models.BooleanField(default=True)

    def __str__(self):
        return self.expenseTitle


class PriorityRequirement(models.Model):
    """Through model connecting Priority to its Requirements"""
    priority = models.ForeignKey(
        ListOfPriority,
        on_delete=models.CASCADE,
        related_name='priority_reqs'  # Added explicit related_name
    )
    requirement = models.ForeignKey(
        'Requirement',
        on_delete=models.CASCADE,
        related_name='priority_reqs'  # Added explicit related_name
    )

    class Meta:
        unique_together = ('priority', 'requirement')

    def __str__(self):
        return f"{self.priority} requires {self.requirement}"


def generate_request_id():
    """Generate REQ-ABC123 format ID"""
    prefix = "REQ-"
    random_part = get_random_string(
        length=6,
        allowed_chars=string.ascii_uppercase + string.digits
    )
    return f"{prefix}{random_part}"


class RequestManagement(models.Model):
    STATUS_CHOICES = [
        
        ('approved', 'Approved'),
        ('rejected', 'Rejected'),
        ('pending', 'Pending'),
        ('downloaded', 'Downloaded'),
<<<<<<< HEAD
        ('advanced', 'Advanced'),  # <-- Add this
=======
        ('liquidated', 'Liquidated'),
>>>>>>> f5f96d69
    ]

    request_id = models.CharField(
        max_length=10,
        primary_key=True,
        default=generate_request_id,
        editable=False,
        unique=True
    )
    user = models.ForeignKey(User, on_delete=models.CASCADE)
    request_monthyear = models.CharField(max_length=7, null=True, blank=True)  # Format: YYYY-MM
    status = models.CharField(
        max_length=20, choices=STATUS_CHOICES, default='pending')
    priorities = models.ManyToManyField(
        'ListOfPriority',
        through='RequestPriority',
        related_name='requests'
    )
    created_at = models.DateTimeField(auto_now_add=True)
    last_reminder_sent = models.DateField(null=True, blank=True)
    demand_letter_sent = models.BooleanField(default=False)
    demand_letter_date = models.DateField(null=True, blank=True)
    date_approved = models.DateField(
        null=True, blank=True)  # <-- Add this field
    date_downloaded = models.DateField(null=True, blank=True)
    rejection_comment = models.TextField(null=True, blank=True)
    rejection_date = models.DateField(null=True, blank=True)
    reviewed_by = models.ForeignKey(
        User,
        on_delete=models.SET_NULL,
        null=True,
        blank=True,
        related_name='reviewed_requests'
    )
    reviewed_at = models.DateTimeField(null=True, blank=True)

    def save(self, *args, **kwargs):
        # Set request_monthyear automatically
        if not self.pk:  # Only on creation
            school = self.user.school
            if school:
                if school.last_liquidated_month and school.last_liquidated_year:
                    # Set to next month after last liquidated
                    year = school.last_liquidated_year
                    month = school.last_liquidated_month + 1
                    if month > 12:
                        month = 1
                        year += 1
                    self.request_monthyear = f"{year:04d}-{month:02d}"
                else:
                    # If no liquidation yet, allow manual input or default to current month
                    if not self.request_monthyear:
                        today = date.today()
                        self.request_monthyear = f"{today.year:04d}-{today.month:02d}"

        # Set status based on request_monthyear
        if self.request_monthyear:
            today = date.today()
            req_year, req_month = map(int, self.request_monthyear.split('-'))
            if req_year > today.year or (req_year == today.year and req_month > today.month):
                self.status = 'advanced'
            elif req_year == today.year and req_month == today.month:
                self.status = 'pending'
        super().save(*args, **kwargs)

        is_new = self._state.adding
        old_status = None
        if not is_new:
            old = RequestManagement.objects.get(pk=self.pk)
            old_status = old.status

        status_changed = (old_status != self.status)

        if status_changed:
            if self.status in ['approved', 'rejected']:
                if hasattr(self, '_status_changed_by'):
                    self.reviewed_by = self._status_changed_by
                self.reviewed_at = timezone.now()
            from .models import Notification
            Notification.objects.create(
                notification_title=f"Request {self.status.title()}",
                details=self.rejection_comment if self.status == 'rejected' else None,
                receiver=self.user,
                sender=getattr(self, '_status_changed_by', None),
            )

        # Automatically set date_approved when status becomes 'approved'
        if self.status == 'approved' and self.date_approved is None:
            self.date_approved = timezone.now().date()
        elif self.status != 'approved' and self.date_approved is not None:
            self.date_approved = None

        # Automatically set date_downloaded when status becomes 'downloaded'
        if self.status == 'downloaded' and self.date_downloaded is None:
            self.date_downloaded = timezone.now().date()
        elif self.status != 'downloaded' and self.date_downloaded is not None:
            self.date_downloaded = None

        # Only set rejection_date when status becomes 'rejected'
        if self.status == 'rejected' and self.rejection_date is None:
            self.rejection_date = timezone.now().date()
        # Do not reset rejection_date when status changes from 'rejected' to another status

        super().save(*args, **kwargs)

        if status_changed:
            from .models import Notification  # Avoid circular import
            Notification.objects.create(
                notification_title=f"Request {self.status.title()}",
                details=self.rejection_comment if self.status == 'rejected' else None,
                receiver=self.user,
                sender=getattr(self, '_status_changed_by', None),
            )

            # Email notification
            subject = f"Request Status Update: {self.status.title()}"
            message = render_to_string('emails/status_change.txt', {
                'object_type': 'Request',
                'object': self,
                'user': self.user,
                'status': self.status,
            })
            send_mail(
                subject,
                message,
                settings.DEFAULT_FROM_EMAIL,
                [self.user.email],
                fail_silently=True,
            )

    def __str__(self):
        return f"Request {self.request_id} by {self.user.username}"


class RequestPriority(models.Model):
    request = models.ForeignKey(RequestManagement, on_delete=models.CASCADE)
    priority = models.ForeignKey(ListOfPriority, on_delete=models.CASCADE)
    amount = models.DecimalField(max_digits=12, decimal_places=2)

    class Meta:
        unique_together = ('request', 'priority')

    def __str__(self):
        return f"{self.request} - {self.priority} (${self.amount})"


def generate_liquidation_id():
    """Generate LQN-ABC123 format ID"""
    prefix = "LQN-"
    random_part = get_random_string(
        length=6,
        allowed_chars=string.ascii_uppercase + string.digits
    )
    return f"{prefix}{random_part}"


class LiquidationManagement(models.Model):
    STATUS_CHOICES = [
        ('draft', 'Draft'),
        ('submitted', 'Submitted'),
        ('under_review_district', 'Under Review (District)'),
        ('under_review_division', 'Under Review (Division)'),
        ('resubmit', 'Needs Revision'),
        ('approved_district', 'Approved by District'),
        ('liquidated', 'Liquidated'),
    ]

    LiquidationID = models.CharField(
        max_length=10,
        primary_key=True,
        default=generate_liquidation_id,
        editable=False,
        unique=True
    )
    request = models.OneToOneField(
        RequestManagement,
        on_delete=models.CASCADE,
        related_name='liquidation'
    )
    refund = models.DecimalField(max_digits=12, decimal_places=2, null=True, blank=True)
    comment_id = models.CharField(max_length=255, blank=True, null=True)
    status = models.CharField(
        max_length=30, choices=STATUS_CHOICES, default='draft'
    )
    reviewed_by_district = models.ForeignKey(
        User, null=True, blank=True, related_name='district_reviewed_liquidations', on_delete=models.SET_NULL
    )
    reviewed_at_district = models.DateTimeField(null=True, blank=True)
    reviewed_by_division = models.ForeignKey(
        User, null=True, blank=True, related_name='division_reviewed_liquidations', on_delete=models.SET_NULL
    )
    reviewed_at_division = models.DateTimeField(null=True, blank=True)
    created_at = models.DateTimeField(auto_now_add=True)
    date_districtApproved = models.DateField(null=True, blank=True)
    date_liquidated = models.DateField(null=True, blank=True)
    remaining_days = models.IntegerField(null=True, blank=True)  # <-- Add this field

    def calculate_refund(self):
        # Calculate total requested amount
        total_requested = sum(
            rp.amount for rp in self.request.requestpriority_set.all()
        )
        # Calculate total liquidated amount
        total_liquidated = sum(
            lp.amount for lp in self.liquidation_priorities.all()
        )
        # Refund is the difference, or None if equal
        if total_requested == total_liquidated:
            return None
        return total_requested - total_liquidated

    def calculate_remaining_days(self):
        """
        Calculates how many days are left to liquidate the request.
        Assumes you want 30 days from the request's approval date.
        """
        if self.request and self.request.date_downloaded:
            deadline = self.request.date_downloaded + timezone.timedelta(days=30)
            today = date.today()
            remaining = (deadline - today).days
            return max(remaining, 0)
        return None

    def save(self, *args, **kwargs):
        is_new = self._state.adding
        old_status = None
        if not is_new:
            old = LiquidationManagement.objects.get(pk=self.pk)
            old_status = old.status

        status_changed = (old_status != self.status)
        # Automatically set date_liquidated when status becomes 'liquidated'
        if self.status == 'liquidated' and self.date_liquidated is None:
            self.date_liquidated = timezone.now().date()
        elif self.status != 'liquidated' and self.date_liquidated is not None:
            self.date_liquidated = None

        # Automatically set date_districtApproved when status becomes 'approved_district'
        if self.status == 'approved_district' and self.date_districtApproved is None:
            self.date_districtApproved = timezone.now().date()
        elif self.status != 'approved_district' and self.date_districtApproved is not None:
            self.date_districtApproved = None

        # Calculate refund amount
        self.refund = self.calculate_refund()
        self.remaining_days = self.calculate_remaining_days()

        super().save(*args, **kwargs)

        # Notification logic (after save, so PK exists)
        if status_changed:
            from .models import Notification  # Avoid circular import
            Notification.objects.create(
                notification_title=f"Liquidation {self.status.title()}",
                details=self.comment_id if self.status == 'rejected' else None,
                receiver=self.request.user,
                # Set this in your view if needed
                sender=getattr(self, '_status_changed_by', None),
            )

            # Email notification
            subject = f"Liquidation Status Update: {self.status.title()}"
            message = render_to_string('emails/status_change.txt', {
                'object_type': 'Liquidation',
                'object': self,
                'user': self.request.user,
                'status': self.status,
            })
            send_mail(
                subject,
                message,
                settings.DEFAULT_FROM_EMAIL,
                [self.request.user.email],
                fail_silently=True,
            )

    def __str__(self):
        return f"Liquidation {self.LiquidationID} for {self.request}"

    def clean(self):
        """
        Validate that the request status is 'downloaded' before saving.
        This works with Django forms and admin interface.
        """
        if self.request.status != 'downloaded':
            raise ValidationError(
                "Liquidation can only be created for requests with 'downloaded' status."
            )

    def save(self, *args, **kwargs):
        """
        Ensure the request status is 'downloaded' before saving to database.
        """
        # Skip validation when updating existing instance (optional)
        if not self.pk and self.request.status != 'downloaded':
            raise ValidationError(
                "Liquidation can only be created for requests with 'downloaded' status."
            )

        super().save(*args, **kwargs)


class LiquidationDocument(models.Model):
    liquidation = models.ForeignKey(
        LiquidationManagement,
        on_delete=models.CASCADE,
        related_name='documents'
    )
    request_priority = models.ForeignKey(
        RequestPriority,
        on_delete=models.CASCADE
    )
    requirement = models.ForeignKey(Requirement, on_delete=models.CASCADE)
    document = models.FileField(
        upload_to='liquidation_documents/%Y/%m/%d/',
        validators=[FileExtensionValidator(['pdf', 'jpg', 'jpeg', 'png'])]
    )
    uploaded_at = models.DateTimeField(auto_now_add=True)
    uploaded_by = models.ForeignKey(
        User,
        on_delete=models.SET_NULL,
        null=True,
        related_name='uploaded_documents'
    )
    is_approved = models.BooleanField(default=False)
    reviewer_comment = models.TextField(blank=True, null=True)

    class Meta:
        unique_together = ('liquidation', 'request_priority', 'requirement')

    def __str__(self):
        return f"Document for {self.requirement} in {self.request_priority}"

    def save(self, *args, **kwargs):
        # Ensure the document belongs to the same request as the liquidation
        if self.request_priority.request != self.liquidation.request:
            raise ValueError(
                "Document's priority must belong to the liquidation's request")
        super().save(*args, **kwargs)


class Notification(models.Model):
    notification_title = models.CharField(max_length=255)
    details = models.TextField(null=True, blank=True)
    receiver = models.ForeignKey(
        User, on_delete=models.CASCADE, related_name='notifications_received')
    sender = models.ForeignKey(
        User, on_delete=models.SET_NULL, null=True, blank=True, related_name='notifications_sent')
    notification_date = models.DateTimeField(auto_now_add=True)

    def __str__(self):
        return f"Notification to {self.receiver.username}: {self.notification_title}"


class LiquidatorAssignment(models.Model):
    DISTRICT_CHOICES = [
        ('all', 'All District'),
        ('1st', '1st District'),
        ('2nd', '2nd District')
    ]
    liquidator = models.ForeignKey(
        User, on_delete=models.CASCADE, limit_choices_to={'role': 'liquidator'})
    district = models.CharField(max_length=100, choices=DISTRICT_CHOICES, default='all')
    # Optionally, you can use a ForeignKey to School if you want assignment per school
    school = models.ForeignKey(School, on_delete=models.CASCADE, null=True, blank=True)

    assigned_by = models.ForeignKey(
        User, on_delete=models.SET_NULL, null=True, blank=True, related_name='assignments_made')
    assigned_at = models.DateTimeField(auto_now_add=True)

    class Meta:
        unique_together = ('liquidator', 'district')

    def __str__(self):
        return f"{self.liquidator} assigned to {self.district}"


class LiquidationPriority(models.Model):
    liquidation = models.ForeignKey(
        'LiquidationManagement',
        on_delete=models.CASCADE,
        related_name='liquidation_priorities'
    )
    priority = models.ForeignKey(
        'ListOfPriority',
        on_delete=models.CASCADE
    )
    amount = models.DecimalField(max_digits=12, decimal_places=2)

    class Meta:
        unique_together = ('liquidation', 'priority')

    def __str__(self):
        return f"{self.liquidation} - {self.priority} (${self.amount})"<|MERGE_RESOLUTION|>--- conflicted
+++ resolved
@@ -183,11 +183,8 @@
         ('rejected', 'Rejected'),
         ('pending', 'Pending'),
         ('downloaded', 'Downloaded'),
-<<<<<<< HEAD
+        ('liquidated', 'Liquidated'),
         ('advanced', 'Advanced'),  # <-- Add this
-=======
-        ('liquidated', 'Liquidated'),
->>>>>>> f5f96d69
     ]
 
     request_id = models.CharField(

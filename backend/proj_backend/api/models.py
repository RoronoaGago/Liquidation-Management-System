from django.db import models
from django.utils import timezone
from django.utils.crypto import get_random_string
from django.contrib.auth.models import AbstractUser
from django.core.validators import FileExtensionValidator
from django.core.exceptions import ValidationError
from django.core.mail import send_mail
from django.template.loader import render_to_string
from django.conf import settings
from datetime import date
import string
import uuid
import logging
logger = logging.getLogger(__name__)


class User(AbstractUser):
    # Custom ID field - primary key
    id = models.CharField(primary_key=True, max_length=10, editable=False)

    # Role choices
    ROLE_CHOICES = [
        ('admin', 'Administrator'),
        ('school_head', 'School Head'),
        ('school_admin', 'School Administrative Assistant'),
        ('district_admin', 'District Administrative Assistant'),
        ('superintendent', 'Division Superintendent'),
        ('liquidator', 'Liquidator'),
        ('accountant', 'Division Accountant'),
    ]

    SEX_CHOICES = [
        ('male', 'Male'),
        ('female', 'Female'),
    ]

    role = models.CharField(
        max_length=20,
        choices=ROLE_CHOICES,
        default='school_admin'
    )
    school = models.ForeignKey(
        'School',
        on_delete=models.SET_NULL,
        blank=True,
        null=True,
        related_name='users'
    )
    date_of_birth = models.DateField(null=True, blank=True)
    sex = models.CharField(
        max_length=10, choices=SEX_CHOICES, null=True, blank=True)
    phone_number = models.CharField(max_length=20, blank=True, null=True)
    profile_picture = models.ImageField(
        upload_to='profile_pictures/',
        validators=[FileExtensionValidator(['jpg', 'jpeg', 'png'])],
        blank=True,
        null=True
    )

    def save(self, *args, **kwargs):
        if not self.id:
            # Generate custom ID (yymmdd + sequential ID)
            now = timezone.now()
            date_part = now.strftime("%y%m%d")

            # Get the last user with today's date prefix
            last_user = User.objects.filter(
                id__startswith=date_part
            ).order_by('-id').first()

            if last_user:
                last_seq = int(last_user.id[6:])  # Extract the sequential part
                seq_part = str(last_seq + 1).zfill(4)
            else:
                seq_part = '0001'

            self.id = f"{date_part}{seq_part}"

        super().save(*args, **kwargs)

    def __str__(self):
        return f"{self.first_name} {self.last_name} ({self.username})"


class School(models.Model):
    schoolId = models.CharField(
        max_length=10, primary_key=True, editable=True)
    schoolName = models.CharField(max_length=255)
    municipality = models.CharField(max_length=100)
    district = models.CharField(max_length=100)
    legislativeDistrict = models.CharField(max_length=100)
<<<<<<< HEAD
    is_active = models.BooleanField(default=True)
    last_liquidated_month = models.PositiveSmallIntegerField(null=True, blank=True)  # 1-12
    last_liquidated_year = models.PositiveSmallIntegerField(null=True, blank=True)
=======
    is_active = models.BooleanField(default=True)  # Added for archiving
    max_budget = models.DecimalField(
        max_digits=15,
        decimal_places=2,
        default=0.00,
        verbose_name="Maximum Budget"
    )
    is_active = models.BooleanField(default=True)
    last_liquidated_month = models.PositiveSmallIntegerField(
        null=True, blank=True)  # 1-12
    last_liquidated_year = models.PositiveSmallIntegerField(
        null=True, blank=True)
>>>>>>> f8c057a6

    def __str__(self):
        return f"{self.schoolName} ({self.schoolId})"


class Requirement(models.Model):
    requirementID = models.AutoField(primary_key=True)
    requirementTitle = models.CharField(max_length=255)
    is_required = models.BooleanField(default=False)
    is_active = models.BooleanField(default=True)  # <-- Add this line

    def __str__(self):
        return self.requirementTitle


class ListOfPriority(models.Model):
    CATEGORY_CHOICES = [
        ('travel', 'Travel Expenses'),
        ('training', 'Training Expenses'),
        ('scholarship', 'Scholarship Grants/Expenses'),
        ('supplies', 'Office Supplies & Materials Expenses'),
        ('utilities', 'Utilities Expenses'),
        ('communication', 'Communication Expenses'),
        ('awards', 'Awards/Rewards/Prizes Expenses'),
        ('survey', 'Survey, Research, Exploration and Development Expenses'),
        ('confidential', 'Confidential & Intelligence Expenses'),
        ('extraordinary', 'Extraordinary and Miscellaneous Expenses'),
        ('professional', 'Professional Service Expenses'),
        ('services', 'General Services'),
        ('maintenance', 'Repairs and Maintenance Expenses'),
        ('financial_assistance', 'Financial Assistance/Subsidy Expenses'),
        ('taxes', 'Taxes, Duties and Licenses Expenses'),
        ('labor', 'Labor and Wages Expenses'),
        ('other_maintenance', 'Other Maintenance and Operating Expenses'),
        ('financial', 'Financial Expenses'),
        ('non_cash', 'Non-cash Expenses'),
        ('losses', 'Losses'),
    ]

    LOPID = models.AutoField(primary_key=True)
    expenseTitle = models.CharField(max_length=255)
    category = models.CharField(
        max_length=30,
        choices=CATEGORY_CHOICES,
        default='other_maintenance'
    )
    requirements = models.ManyToManyField(
        'Requirement',
        through='PriorityRequirement',
        related_name='priority_requirement'
    )
    is_active = models.BooleanField(default=True)

    def __str__(self):
        return self.expenseTitle


class PriorityRequirement(models.Model):
    """Through model connecting Priority to its Requirements"""
    priority = models.ForeignKey(
        ListOfPriority,
        on_delete=models.CASCADE,
        related_name='priority_reqs'  # Added explicit related_name
    )
    requirement = models.ForeignKey(
        'Requirement',
        on_delete=models.CASCADE,
        related_name='priority_reqs'  # Added explicit related_name
    )

    class Meta:
        unique_together = ('priority', 'requirement')

    def __str__(self):
        return f"{self.priority} requires {self.requirement}"


def generate_request_id():
    request_id = f"REQ-{uuid.uuid4().hex[:6].upper()}"
    logger.info(f"Generated ID: {request_id}")
    return request_id


class RequestManagement(models.Model):
    STATUS_CHOICES = [
<<<<<<< HEAD
        
=======

>>>>>>> f8c057a6
        ('approved', 'Approved'),
        ('rejected', 'Rejected'),
        ('pending', 'Pending'),
        ('downloaded', 'Downloaded'),
        ('liquidated', 'Liquidated'),
        ('advanced', 'Advanced'),  # <-- Add this
    ]

    request_id = models.CharField(
        max_length=10,
        primary_key=True,
        default=generate_request_id,
        editable=False,
        unique=True
    )
    user = models.ForeignKey(User, on_delete=models.CASCADE)
<<<<<<< HEAD
    request_monthyear = models.CharField(max_length=7, null=True, blank=True)  # Format: YYYY-MM
=======
    request_monthyear = models.CharField(
        max_length=7, null=True, blank=True)  # Format: YYYY-MM
>>>>>>> f8c057a6
    status = models.CharField(
        max_length=20, choices=STATUS_CHOICES, default='pending')
    priorities = models.ManyToManyField(
        'ListOfPriority',
        through='RequestPriority',
        related_name='requests'
    )
    created_at = models.DateTimeField(auto_now_add=True)
    last_reminder_sent = models.DateField(null=True, blank=True)
    demand_letter_sent = models.BooleanField(default=False)
    demand_letter_date = models.DateField(null=True, blank=True)
    date_approved = models.DateField(
        null=True, blank=True)  # <-- Add this field
    date_downloaded = models.DateField(null=True, blank=True)
    rejection_comment = models.TextField(null=True, blank=True)
    rejection_date = models.DateField(null=True, blank=True)
    reviewed_by = models.ForeignKey(
        User,
        on_delete=models.SET_NULL,
        null=True,
        blank=True,
        related_name='reviewed_requests'
    )
    reviewed_at = models.DateTimeField(null=True, blank=True)

    def save(self, *args, **kwargs):
        # Set request_monthyear automatically
        if not self.pk:  # Only on creation
            school = self.user.school
            if school:
                if school.last_liquidated_month and school.last_liquidated_year:
                    # Set to next month after last liquidated
                    year = school.last_liquidated_year
                    month = school.last_liquidated_month + 1
                    if month > 12:
                        month = 1
                        year += 1
                    self.request_monthyear = f"{year:04d}-{month:02d}"
                else:
                    # If no liquidation yet, allow manual input or default to current month
                    if not self.request_monthyear:
                        today = date.today()
                        self.request_monthyear = f"{today.year:04d}-{today.month:02d}"

        # Set status based on request_monthyear
        if self.request_monthyear:
            today = date.today()
            req_year, req_month = map(int, self.request_monthyear.split('-'))
            if req_year > today.year or (req_year == today.year and req_month > today.month):
                self.status = 'advanced'
            elif req_year == today.year and req_month == today.month:
                self.status = 'pending'
        super().save(*args, **kwargs)

        is_new = self._state.adding
        old_status = None
        if not is_new:
            old = RequestManagement.objects.get(pk=self.pk)
            old_status = old.status

        status_changed = (old_status != self.status)

        if status_changed:
            if self.status in ['approved', 'rejected']:
                if hasattr(self, '_status_changed_by'):
                    self.reviewed_by = self._status_changed_by
                self.reviewed_at = timezone.now()
            from .models import Notification
            Notification.objects.create(
                notification_title=f"Request {self.status.title()}",
                details=self.rejection_comment if self.status == 'rejected' else None,
                receiver=self.user,
                sender=getattr(self, '_status_changed_by', None),
            )

        # Automatically set date_approved when status becomes 'approved'
        if self.status == 'approved' and self.date_approved is None:
            self.date_approved = timezone.now().date()
        elif self.status != 'approved' and self.date_approved is not None:
            self.date_approved = None

        # Automatically set date_downloaded when status becomes 'downloaded'
        if self.status == 'downloaded' and self.date_downloaded is None:
            self.date_downloaded = timezone.now().date()
        elif self.status != 'downloaded' and self.date_downloaded is not None:
            self.date_downloaded = None

        # Only set rejection_date when status becomes 'rejected'
        if self.status == 'rejected' and self.rejection_date is None:
            self.rejection_date = timezone.now().date()
        # Do not reset rejection_date when status changes from 'rejected' to another status

        super().save(*args, **kwargs)

        if status_changed:
            from .models import Notification  # Avoid circular import
            Notification.objects.create(
                notification_title=f"Request {self.status.title()}",
                details=self.rejection_comment if self.status == 'rejected' else None,
                receiver=self.user,
                sender=getattr(self, '_status_changed_by', None),
            )

            # Email notification
            subject = f"Request Status Update: {self.status.title()}"
            message = render_to_string('emails/status_change.txt', {
                'object_type': 'Request',
                'object': self,
                'user': self.user,
                'status': self.status,
            })
            send_mail(
                subject,
                message,
                settings.DEFAULT_FROM_EMAIL,
                [self.user.email],
                fail_silently=True,
            )

    def __str__(self):
        return f"Request {self.request_id} by {self.user.username}"


class RequestPriority(models.Model):
    request = models.ForeignKey(RequestManagement, on_delete=models.CASCADE)
    priority = models.ForeignKey(ListOfPriority, on_delete=models.CASCADE)
    amount = models.DecimalField(max_digits=12, decimal_places=2)

    class Meta:
        unique_together = ('request', 'priority')

    def __str__(self):
        return f"{self.request} - {self.priority} (${self.amount})"


def generate_liquidation_id():
    """Generate LQN-ABC123 format ID"""
    prefix = "LQN-"
    random_part = get_random_string(
        length=6,
        allowed_chars=string.ascii_uppercase + string.digits
    )
    return f"{prefix}{random_part}"


class LiquidationManagement(models.Model):
    STATUS_CHOICES = [
        ('draft', 'Draft'),
        ('submitted', 'Submitted'),
        ('under_review_district', 'Under Review (District)'),
        ('under_review_division', 'Under Review (Division)'),
        ('resubmit', 'Needs Revision'),
        ('approved_district', 'Approved by District'),
        ('liquidated', 'Liquidated'),
    ]

    LiquidationID = models.CharField(
        max_length=10,
        primary_key=True,
        default=generate_liquidation_id,
        editable=False,
        unique=True
    )
    request = models.OneToOneField(
        RequestManagement,
        on_delete=models.CASCADE,
        related_name='liquidation'
    )
<<<<<<< HEAD
    refund = models.DecimalField(max_digits=12, decimal_places=2, null=True, blank=True)
=======
    refund = models.DecimalField(
        max_digits=12, decimal_places=2, null=True, blank=True)
>>>>>>> f8c057a6
    comment_id = models.CharField(max_length=255, blank=True, null=True)
    status = models.CharField(
        max_length=30, choices=STATUS_CHOICES, default='draft'
    )
    reviewed_by_district = models.ForeignKey(
        User, null=True, blank=True, related_name='district_reviewed_liquidations', on_delete=models.SET_NULL
    )
    reviewed_at_district = models.DateTimeField(null=True, blank=True)
    reviewed_by_division = models.ForeignKey(
        User, null=True, blank=True, related_name='division_reviewed_liquidations', on_delete=models.SET_NULL
    )
    reviewed_at_division = models.DateTimeField(null=True, blank=True)
    created_at = models.DateTimeField(auto_now_add=True)
    date_districtApproved = models.DateField(null=True, blank=True)
    date_liquidated = models.DateField(null=True, blank=True)
<<<<<<< HEAD
    remaining_days = models.IntegerField(null=True, blank=True)  # <-- Add this field
=======
    remaining_days = models.IntegerField(
        null=True, blank=True)  # <-- Add this field
>>>>>>> f8c057a6

    def calculate_refund(self):
        # Calculate total requested amount
        total_requested = sum(
            rp.amount for rp in self.request.requestpriority_set.all()
        )
        # Calculate total liquidated amount
        total_liquidated = sum(
            lp.amount for lp in self.liquidation_priorities.all()
        )
        # Refund is the difference, or None if equal
        if total_requested == total_liquidated:
            return None
        return total_requested - total_liquidated

    def calculate_remaining_days(self):
        """
        Calculates how many days are left to liquidate the request.
        Assumes you want 30 days from the request's approval date.
        """
        if self.request and self.request.date_downloaded:
<<<<<<< HEAD
            deadline = self.request.date_downloaded + timezone.timedelta(days=30)
=======
            deadline = self.request.date_downloaded + \
                timezone.timedelta(days=30)
>>>>>>> f8c057a6
            today = date.today()
            remaining = (deadline - today).days
            return max(remaining, 0)
        return None

    def save(self, *args, **kwargs):
        is_new = self._state.adding
        old_status = None
        if not is_new:
            old = LiquidationManagement.objects.get(pk=self.pk)
            old_status = old.status

        status_changed = (old_status != self.status)
        # Automatically set date_liquidated when status becomes 'liquidated'
        if self.status == 'liquidated' and self.date_liquidated is None:
            self.date_liquidated = timezone.now().date()
        elif self.status != 'liquidated' and self.date_liquidated is not None:
            self.date_liquidated = None

        # Automatically set date_districtApproved when status becomes 'approved_district'
        if self.status == 'approved_district' and self.date_districtApproved is None:
            self.date_districtApproved = timezone.now().date()
        elif self.status != 'approved_district' and self.date_districtApproved is not None:
            self.date_districtApproved = None

        # Calculate refund amount
        self.refund = self.calculate_refund()
        self.remaining_days = self.calculate_remaining_days()

        super().save(*args, **kwargs)

        # Notification logic (after save, so PK exists)
        if status_changed:
            from .models import Notification  # Avoid circular import
            Notification.objects.create(
                notification_title=f"Liquidation {self.status.title()}",
                details=self.comment_id if self.status == 'rejected' else None,
                receiver=self.request.user,
                # Set this in your view if needed
                sender=getattr(self, '_status_changed_by', None),
            )

            # Email notification
            subject = f"Liquidation Status Update: {self.status.title()}"
            message = render_to_string('emails/status_change.txt', {
                'object_type': 'Liquidation',
                'object': self,
                'user': self.request.user,
                'status': self.status,
            })
            send_mail(
                subject,
                message,
                settings.DEFAULT_FROM_EMAIL,
                [self.request.user.email],
                fail_silently=True,
            )

    def __str__(self):
        return f"Liquidation {self.LiquidationID} for {self.request}"

    def clean(self):
        """
        Validate that the request status is 'downloaded' before saving.
        This works with Django forms and admin interface.
        """
        if self.request.status != 'downloaded':
            raise ValidationError(
                "Liquidation can only be created for requests with 'downloaded' status."
            )

    def save(self, *args, **kwargs):
        """
        Ensure the request status is 'downloaded' before saving to database.
        """
        # Skip validation when updating existing instance (optional)
        if not self.pk and self.request.status != 'downloaded':
            raise ValidationError(
                "Liquidation can only be created for requests with 'downloaded' status."
            )

        super().save(*args, **kwargs)


class LiquidationDocument(models.Model):
    liquidation = models.ForeignKey(
        LiquidationManagement,
        on_delete=models.CASCADE,
        related_name='documents'
    )
    request_priority = models.ForeignKey(
        RequestPriority,
        on_delete=models.CASCADE
    )
    requirement = models.ForeignKey(Requirement, on_delete=models.CASCADE)
    document = models.FileField(
        upload_to='liquidation_documents/%Y/%m/%d/',
        validators=[FileExtensionValidator(['pdf', 'jpg', 'jpeg', 'png'])]
    )
    uploaded_at = models.DateTimeField(auto_now_add=True)
    uploaded_by = models.ForeignKey(
        User,
        on_delete=models.SET_NULL,
        null=True,
        related_name='uploaded_documents'
    )
    is_approved = models.BooleanField(default=False)
    reviewer_comment = models.TextField(blank=True, null=True)

    class Meta:
        unique_together = ('liquidation', 'request_priority', 'requirement')

    def __str__(self):
        return f"Document for {self.requirement} in {self.request_priority}"

    def save(self, *args, **kwargs):
        # Ensure the document belongs to the same request as the liquidation
        if self.request_priority.request != self.liquidation.request:
            raise ValueError(
                "Document's priority must belong to the liquidation's request")
        super().save(*args, **kwargs)


class Notification(models.Model):
    notification_title = models.CharField(max_length=255)
    details = models.TextField(null=True, blank=True)
    receiver = models.ForeignKey(
        User, on_delete=models.CASCADE, related_name='notifications_received')
    sender = models.ForeignKey(
        User, on_delete=models.SET_NULL, null=True, blank=True, related_name='notifications_sent')
    notification_date = models.DateTimeField(auto_now_add=True)

    def __str__(self):
        return f"Notification to {self.receiver.username}: {self.notification_title}"


class LiquidatorAssignment(models.Model):
    DISTRICT_CHOICES = [
        ('all', 'All District'),
        ('1st', '1st District'),
        ('2nd', '2nd District')
    ]
    liquidator = models.ForeignKey(
        User, on_delete=models.CASCADE, limit_choices_to={'role': 'liquidator'})
<<<<<<< HEAD
    district = models.CharField(max_length=100, choices=DISTRICT_CHOICES, default='all')
    # Optionally, you can use a ForeignKey to School if you want assignment per school
    school = models.ForeignKey(School, on_delete=models.CASCADE, null=True, blank=True)
=======
    district = models.CharField(
        max_length=100, choices=DISTRICT_CHOICES, default='all')
    # Optionally, you can use a ForeignKey to School if you want assignment per school
    school = models.ForeignKey(
        School, on_delete=models.CASCADE, null=True, blank=True)
>>>>>>> f8c057a6

    assigned_by = models.ForeignKey(
        User, on_delete=models.SET_NULL, null=True, blank=True, related_name='assignments_made')
    assigned_at = models.DateTimeField(auto_now_add=True)

    class Meta:
        unique_together = ('liquidator', 'district')

    def __str__(self):
        return f"{self.liquidator} assigned to {self.district}"


class LiquidationPriority(models.Model):
    liquidation = models.ForeignKey(
        'LiquidationManagement',
        on_delete=models.CASCADE,
        related_name='liquidation_priorities'
    )
    priority = models.ForeignKey(
        'ListOfPriority',
        on_delete=models.CASCADE
    )
    amount = models.DecimalField(max_digits=12, decimal_places=2)

    class Meta:
        unique_together = ('liquidation', 'priority')

    def __str__(self):
        return f"{self.liquidation} - {self.priority} (${self.amount})"<|MERGE_RESOLUTION|>--- conflicted
+++ resolved
@@ -89,11 +89,6 @@
     municipality = models.CharField(max_length=100)
     district = models.CharField(max_length=100)
     legislativeDistrict = models.CharField(max_length=100)
-<<<<<<< HEAD
-    is_active = models.BooleanField(default=True)
-    last_liquidated_month = models.PositiveSmallIntegerField(null=True, blank=True)  # 1-12
-    last_liquidated_year = models.PositiveSmallIntegerField(null=True, blank=True)
-=======
     is_active = models.BooleanField(default=True)  # Added for archiving
     max_budget = models.DecimalField(
         max_digits=15,
@@ -106,7 +101,6 @@
         null=True, blank=True)  # 1-12
     last_liquidated_year = models.PositiveSmallIntegerField(
         null=True, blank=True)
->>>>>>> f8c057a6
 
     def __str__(self):
         return f"{self.schoolName} ({self.schoolId})"
@@ -192,11 +186,7 @@
 
 class RequestManagement(models.Model):
     STATUS_CHOICES = [
-<<<<<<< HEAD
-        
-=======
-
->>>>>>> f8c057a6
+
         ('approved', 'Approved'),
         ('rejected', 'Rejected'),
         ('pending', 'Pending'),
@@ -213,12 +203,8 @@
         unique=True
     )
     user = models.ForeignKey(User, on_delete=models.CASCADE)
-<<<<<<< HEAD
-    request_monthyear = models.CharField(max_length=7, null=True, blank=True)  # Format: YYYY-MM
-=======
     request_monthyear = models.CharField(
         max_length=7, null=True, blank=True)  # Format: YYYY-MM
->>>>>>> f8c057a6
     status = models.CharField(
         max_length=20, choices=STATUS_CHOICES, default='pending')
     priorities = models.ManyToManyField(
@@ -387,12 +373,8 @@
         on_delete=models.CASCADE,
         related_name='liquidation'
     )
-<<<<<<< HEAD
-    refund = models.DecimalField(max_digits=12, decimal_places=2, null=True, blank=True)
-=======
     refund = models.DecimalField(
         max_digits=12, decimal_places=2, null=True, blank=True)
->>>>>>> f8c057a6
     comment_id = models.CharField(max_length=255, blank=True, null=True)
     status = models.CharField(
         max_length=30, choices=STATUS_CHOICES, default='draft'
@@ -408,12 +390,8 @@
     created_at = models.DateTimeField(auto_now_add=True)
     date_districtApproved = models.DateField(null=True, blank=True)
     date_liquidated = models.DateField(null=True, blank=True)
-<<<<<<< HEAD
-    remaining_days = models.IntegerField(null=True, blank=True)  # <-- Add this field
-=======
     remaining_days = models.IntegerField(
         null=True, blank=True)  # <-- Add this field
->>>>>>> f8c057a6
 
     def calculate_refund(self):
         # Calculate total requested amount
@@ -435,12 +413,8 @@
         Assumes you want 30 days from the request's approval date.
         """
         if self.request and self.request.date_downloaded:
-<<<<<<< HEAD
-            deadline = self.request.date_downloaded + timezone.timedelta(days=30)
-=======
             deadline = self.request.date_downloaded + \
                 timezone.timedelta(days=30)
->>>>>>> f8c057a6
             today = date.today()
             remaining = (deadline - today).days
             return max(remaining, 0)
@@ -585,17 +559,11 @@
     ]
     liquidator = models.ForeignKey(
         User, on_delete=models.CASCADE, limit_choices_to={'role': 'liquidator'})
-<<<<<<< HEAD
-    district = models.CharField(max_length=100, choices=DISTRICT_CHOICES, default='all')
-    # Optionally, you can use a ForeignKey to School if you want assignment per school
-    school = models.ForeignKey(School, on_delete=models.CASCADE, null=True, blank=True)
-=======
     district = models.CharField(
         max_length=100, choices=DISTRICT_CHOICES, default='all')
     # Optionally, you can use a ForeignKey to School if you want assignment per school
     school = models.ForeignKey(
         School, on_delete=models.CASCADE, null=True, blank=True)
->>>>>>> f8c057a6
 
     assigned_by = models.ForeignKey(
         User, on_delete=models.SET_NULL, null=True, blank=True, related_name='assignments_made')

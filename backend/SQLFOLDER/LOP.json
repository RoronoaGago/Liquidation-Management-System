[
  {
<<<<<<< HEAD
    "expenseTitle": "Travelling Expense",
    "category": "transport",
    "requirement_ids": [1, 2, 3, 4, 5, 6, 7]
  },
  {
    "expenseTitle": "Internet Expense (Pocket Wifi)",
    "category": "communication",
    "requirement_ids": [1, 8, 26, 27]
  },
  {
    "expenseTitle": "Training Expense",
    "category": "trainDev",
    "requirement_ids": [1, 11, 3, 4, 5, 6, 7]
  },
  {
    "expenseTitle": "Office/Other Supplies Expense (DBM)",
    "category": "office",
    "requirement_ids": [1, 13, 14, 11, 15, 16, 17, 18, 19]
  },
  {
    "expenseTitle": "Training Expenses (GAD/INSET)",
    "category": "trainDev",
    "requirement_ids": [1, 9, 10, 29, 16, 37, 19, 20, 21, 22, 23, 24, 36, 33, 34, 35]
  },
  {
    "expenseTitle": "Office/Other Supplies Expense (Outside DBM)",
    "category": "office",
    "requirement_ids": [1, 13, 28, 9, 10, 25, 15, 16, 17, 18, 19, 20, 21, 22, 23, 24]
  },
  {
    "expenseTitle": "Training Expenses (LAC Session)",
    "category": "trainDev",
    "requirement_ids": [1, 9, 29, 16, 37, 32, 36, 38, 7]
  },
  {
    "expenseTitle": "Fidelity Bond Premium",
    "category": "misc",
    "requirement_ids": [41, 42, 43, 44]
  },
  {
    "expenseTitle": "Drugs and Medicines / Medical / Dental / Lab Supplies",
    "category": "medical",
    "requirement_ids": [1, 9, 10, 25, 15, 16, 45, 19, 20, 21, 22, 23, 24]
  },
  {
    "expenseTitle": "Electricity Expense",
    "category": "communication",
    "requirement_ids": [1, 8, 10, 11, 12]
  },
  {
    "expenseTitle": "Water Expense",
    "category": "communication",
    "requirement_ids": [1, 8, 10, 11, 12]
  },
  {
    "expenseTitle": "Mobile Expense",
    "category": "communication",
    "requirement_ids": [1, 8, 11, 26, 50, 51, 49, 24]
  },
  {
    "expenseTitle": "Internet Expense (DSL/Globe)",
    "category": "communication",
    "requirement_ids": [1, 9, 10, 11, 12]
  },
  {
    "expenseTitle": "Security Services (Tanod/Non-Agency)",
    "category": "services",
    "requirement_ids": [1, 29, 30, 31, 48, 47, 32]
  },
  {
    "expenseTitle": "Food Supplies Expense (Feeding)",
    "category": "medical",
    "requirement_ids": [1, 9, 10, 25, 16, 37, 19, 20, 21, 22, 23, 24, 43, 44, 52, 53, 35]
  },
  {
    "expenseTitle": "Security Services (Agency)",
=======
    "expenseTitle": "TRAVELLING EXPENSE",
    "category": "travel",
    "requirement_ids": [1, 2, 3, 4, 5, 6, 7]
  },
  {
    "expenseTitle": "TRAINING EXPENSE",
    "category": "training",
    "requirement_ids": [1, 11, 3, 4, 5, 6, 7]
  },
  {
    "expenseTitle": "TRAINING EXPENSES (GAD / INSET)",
    "category": "training",
    "requirement_ids": [
      1, 9, 10, 29, 16, 37, 19, 20, 21, 22, 23, 24, 36, 33, 34, 35
    ]
  },
  {
    "expenseTitle": "TRAINING EXPENSES (LAC SESSION)",
    "category": "training",
    "requirement_ids": [1, 9, 29, 16, 37, 32, 36, 38, 7]
  },
  {
    "expenseTitle": "OFFICE / OTHER SUPPLIES EXPENSE (DBM)",
    "category": "supplies",
    "requirement_ids": [1, 13, 14, 11, 15, 16, 17, 18, 19]
  },
  {
    "expenseTitle": "OFFICE / OTHER SUPPLIES EXPENSE (OUTSIDE DBM)",
    "category": "supplies",
    "requirement_ids": [
      1, 13, 28, 9, 10, 25, 15, 16, 17, 18, 19, 20, 21, 22, 23, 24
    ]
  },
  {
    "expenseTitle": "ELECTRICITY EXPENSE",
    "category": "utilities",
    "requirement_ids": [1, 8, 10, 11, 12]
  },
  {
    "expenseTitle": "WATER EXPENSE",
    "category": "utilities",
    "requirement_ids": [1, 8, 10, 11, 12]
  },
  {
    "expenseTitle": "INTERNET EXPENSE (DSL / GLOBE)",
    "category": "communication",
    "requirement_ids": [1, 9, 10, 11, 12]
  },
  {
    "expenseTitle": "INTERNET EXPENSE (POCKET WIFI)",
    "category": "communication",
    "requirement_ids": [1, 8, 26, 27]
  },
  {
    "expenseTitle": "MOBILE EXPENSE",
    "category": "communication",
    "requirement_ids": [1, 8, 11, 26, 50, 51, 49, 24]
  },
  {
    "expenseTitle": "SECURITY SERVICES (TANOD / NON-AGENCY)",
    "category": "services",
    "requirement_ids": [1, 29, 30, 31, 48, 47, 32]
  },
  {
    "expenseTitle": "SECURITY SERVICES (AGENCY)",
>>>>>>> f8c057a6
    "category": "services",
    "requirement_ids": [1, 8, 10, 11, 12, 30, 31, 32, 22, 23, 21]
  },
  {
<<<<<<< HEAD
    "expenseTitle": "Labor and Wages",
    "category": "services",
    "requirement_ids": [1, 9, 29, 47, 54, 16, 19, 39, 40, 22, 23, 55]
  },
  {
    "expenseTitle": "Janitorial Services (Non-Agency)",
    "category": "services",
    "requirement_ids": [1, 29, 30, 31, 32]
  },
  {
    "expenseTitle": "Representation Expense",
    "category": "misc",
    "requirement_ids": [1, 9, 29, 16, 37, 36, 22, 23, 33, 38, 7]
  },
  {
    "expenseTitle": "Fuel, Oil, and Lubricants Expense",
    "category": "transport",
    "requirement_ids": [1, 9, 10, 25, 16, 19, 20, 21, 22, 23, 24, 52]
  },
  {
    "expenseTitle": "Repair and Maintenance - B/SB/OE/FF/MV/OPPE",
    "category": "services",
    "requirement_ids": [1, 9, 10, 25, 15, 16, 19, 39, 40, 20, 21, 22, 23, 24]
  },
  {
    "expenseTitle": "Transportation and Delivery Expense (Hauling)",
    "category": "transport",
    "requirement_ids": [1, 29, 16, 42, 41, 32]
=======
    "expenseTitle": "JANITORIAL SERVICES (NON-AGENCY)",
    "category": "services",
    "requirement_ids": [1, 29, 30, 31, 32]
  },
  {
    "expenseTitle": "REPAIR AND MAINTENANCE - B/SB/OE/FF/MV/OPPE",
    "category": "maintenance",
    "requirement_ids": [1, 9, 10, 25, 15, 16, 19, 39, 40, 20, 21, 22, 23, 24]
  },
  {
    "expenseTitle": "FIDELITY BOND PREMIUM",
    "category": "taxes",
    "requirement_ids": [41, 42, 43, 44]
  },
  {
    "expenseTitle": "LABOR AND WAGES",
    "category": "labor",
    "requirement_ids": [1, 9, 29, 47, 54, 16, 19, 39, 40, 22, 23, 55]
  },
  {
    "expenseTitle": "REPRESENTATION EXPENSE",
    "category": "other_maintenance",
    "requirement_ids": [1, 9, 29, 16, 37, 36, 22, 23, 33, 38, 7]
  },
  {
    "expenseTitle": "FUEL, OIL, AND LUBRICANTS EXPENSE",
    "category": "other_maintenance",
    "requirement_ids": [1, 9, 10, 25, 16, 19, 20, 21, 22, 23, 24, 52]
  },
  {
    "expenseTitle": "TRANSPORTATION AND DELIVERY EXPENSE (HAULING)",
    "category": "other_maintenance",
    "requirement_ids": [1, 29, 16, 42, 41, 32]
  },
  {
    "expenseTitle": "DRUGS AND MEDICINES / MEDICAL / DENTAL / LAB SUPPLIES",
    "category": "other_maintenance",
    "requirement_ids": [1, 9, 10, 25, 15, 16, 45, 19, 20, 21, 22, 23, 24]
  },
  {
    "expenseTitle": "FOOD SUPPLIES EXPENSE (FEEDING)",
    "category": "other_maintenance",
    "requirement_ids": [
      1, 9, 10, 25, 16, 37, 19, 20, 21, 22, 23, 24, 43, 44, 52, 53, 35
    ]
>>>>>>> f8c057a6
  }
]<|MERGE_RESOLUTION|>--- conflicted
+++ resolved
@@ -1,83 +1,5 @@
 [
   {
-<<<<<<< HEAD
-    "expenseTitle": "Travelling Expense",
-    "category": "transport",
-    "requirement_ids": [1, 2, 3, 4, 5, 6, 7]
-  },
-  {
-    "expenseTitle": "Internet Expense (Pocket Wifi)",
-    "category": "communication",
-    "requirement_ids": [1, 8, 26, 27]
-  },
-  {
-    "expenseTitle": "Training Expense",
-    "category": "trainDev",
-    "requirement_ids": [1, 11, 3, 4, 5, 6, 7]
-  },
-  {
-    "expenseTitle": "Office/Other Supplies Expense (DBM)",
-    "category": "office",
-    "requirement_ids": [1, 13, 14, 11, 15, 16, 17, 18, 19]
-  },
-  {
-    "expenseTitle": "Training Expenses (GAD/INSET)",
-    "category": "trainDev",
-    "requirement_ids": [1, 9, 10, 29, 16, 37, 19, 20, 21, 22, 23, 24, 36, 33, 34, 35]
-  },
-  {
-    "expenseTitle": "Office/Other Supplies Expense (Outside DBM)",
-    "category": "office",
-    "requirement_ids": [1, 13, 28, 9, 10, 25, 15, 16, 17, 18, 19, 20, 21, 22, 23, 24]
-  },
-  {
-    "expenseTitle": "Training Expenses (LAC Session)",
-    "category": "trainDev",
-    "requirement_ids": [1, 9, 29, 16, 37, 32, 36, 38, 7]
-  },
-  {
-    "expenseTitle": "Fidelity Bond Premium",
-    "category": "misc",
-    "requirement_ids": [41, 42, 43, 44]
-  },
-  {
-    "expenseTitle": "Drugs and Medicines / Medical / Dental / Lab Supplies",
-    "category": "medical",
-    "requirement_ids": [1, 9, 10, 25, 15, 16, 45, 19, 20, 21, 22, 23, 24]
-  },
-  {
-    "expenseTitle": "Electricity Expense",
-    "category": "communication",
-    "requirement_ids": [1, 8, 10, 11, 12]
-  },
-  {
-    "expenseTitle": "Water Expense",
-    "category": "communication",
-    "requirement_ids": [1, 8, 10, 11, 12]
-  },
-  {
-    "expenseTitle": "Mobile Expense",
-    "category": "communication",
-    "requirement_ids": [1, 8, 11, 26, 50, 51, 49, 24]
-  },
-  {
-    "expenseTitle": "Internet Expense (DSL/Globe)",
-    "category": "communication",
-    "requirement_ids": [1, 9, 10, 11, 12]
-  },
-  {
-    "expenseTitle": "Security Services (Tanod/Non-Agency)",
-    "category": "services",
-    "requirement_ids": [1, 29, 30, 31, 48, 47, 32]
-  },
-  {
-    "expenseTitle": "Food Supplies Expense (Feeding)",
-    "category": "medical",
-    "requirement_ids": [1, 9, 10, 25, 16, 37, 19, 20, 21, 22, 23, 24, 43, 44, 52, 53, 35]
-  },
-  {
-    "expenseTitle": "Security Services (Agency)",
-=======
     "expenseTitle": "TRAVELLING EXPENSE",
     "category": "travel",
     "requirement_ids": [1, 2, 3, 4, 5, 6, 7]
@@ -143,41 +65,10 @@
   },
   {
     "expenseTitle": "SECURITY SERVICES (AGENCY)",
->>>>>>> f8c057a6
     "category": "services",
     "requirement_ids": [1, 8, 10, 11, 12, 30, 31, 32, 22, 23, 21]
   },
   {
-<<<<<<< HEAD
-    "expenseTitle": "Labor and Wages",
-    "category": "services",
-    "requirement_ids": [1, 9, 29, 47, 54, 16, 19, 39, 40, 22, 23, 55]
-  },
-  {
-    "expenseTitle": "Janitorial Services (Non-Agency)",
-    "category": "services",
-    "requirement_ids": [1, 29, 30, 31, 32]
-  },
-  {
-    "expenseTitle": "Representation Expense",
-    "category": "misc",
-    "requirement_ids": [1, 9, 29, 16, 37, 36, 22, 23, 33, 38, 7]
-  },
-  {
-    "expenseTitle": "Fuel, Oil, and Lubricants Expense",
-    "category": "transport",
-    "requirement_ids": [1, 9, 10, 25, 16, 19, 20, 21, 22, 23, 24, 52]
-  },
-  {
-    "expenseTitle": "Repair and Maintenance - B/SB/OE/FF/MV/OPPE",
-    "category": "services",
-    "requirement_ids": [1, 9, 10, 25, 15, 16, 19, 39, 40, 20, 21, 22, 23, 24]
-  },
-  {
-    "expenseTitle": "Transportation and Delivery Expense (Hauling)",
-    "category": "transport",
-    "requirement_ids": [1, 29, 16, 42, 41, 32]
-=======
     "expenseTitle": "JANITORIAL SERVICES (NON-AGENCY)",
     "category": "services",
     "requirement_ids": [1, 29, 30, 31, 32]
@@ -223,6 +114,5 @@
     "requirement_ids": [
       1, 9, 10, 25, 16, 37, 19, 20, 21, 22, 23, 24, 43, 44, 52, 53, 35
     ]
->>>>>>> f8c057a6
   }
 ]
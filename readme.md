"Salamat Doc"

# Test Commit

- hehehehehey

<<<<<<< HEAD
# try again
=======
# try
papa
>>>>>>> d1d4b909
<|MERGE_RESOLUTION|>--- conflicted
+++ resolved
@@ -4,9 +4,6 @@
 
 - hehehehehey
 
-<<<<<<< HEAD
-# try again
-=======
 # try
 papa
->>>>>>> d1d4b909
+# try again
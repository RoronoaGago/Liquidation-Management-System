--- conflicted
+++ resolved
@@ -12,15 +12,12 @@
 
 mama
 
-<<<<<<< HEAD
-sister
-step-brother
-lulu
-lula
-=======
 sistersfdsfsdfds
 brothersfdsajofdsiofjdsiofdjs
 lolo
 lolosdfdsfdhsfudshfd
 lola
->>>>>>> 17ed5c95
+sister
+step-brother
+lulu
+lula
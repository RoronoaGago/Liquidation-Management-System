--- conflicted
+++ resolved
@@ -12,15 +12,12 @@
 
 mama
 
-<<<<<<< HEAD
-sister
-step-brother
-lulu
-lula
-=======
 sistersfdsfsdfds
 brothersfdsajofdsiofjdsiofdjs
 lolo
 lolosdfdsfdhsfudshfd
 lola
->>>>>>> 20d508e6
+sister
+step-brother
+lulu
+lula
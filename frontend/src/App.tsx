--- conflicted
+++ resolved
@@ -45,11 +45,6 @@
 import { HelpProvider } from "./context/HelpContext";
 import YearlyBudgetModal from "./components/common/YearlyBudgetModal";
 import { useYearlyBudgetModal } from "./hooks/useYearlyBudgetModal";
-import HelpCenter from "./pages/HelpCenter";
-import HelpArticlePage from "./pages/HelpArticlePage";
-import ContextualHelpButton from "./components/help/ContextualHelpButton";
-import DynamicContextualHelp from "./components/help/DynamicContextualHelpComponent";
-import { HelpProvider } from "./context/HelpContext";
 
 const App = () => {
   const { setupFlowActive, user } = useAuth();
@@ -167,32 +162,6 @@
                 element={<LiquidatorReviewPage />}
               />
             </Route>
-<<<<<<< HEAD
-
-            {/* Division Accountant routes */}
-            <Route element={<RequireAuth allowedRoles={["accountant"]} />}>
-              <Route
-                path="/approved-requests"
-                element={<ApprovedRequestPage />}
-              />
-              <Route path="/division-review" element={<DivisionReviewPage />} />
-            </Route>
-
-            {/* Shared route for liquidation details - accessible by multiple roles */}
-            <Route
-              element={
-                <RequireAuth
-                  allowedRoles={["district_admin", "liquidator", "accountant"]}
-                />
-              }
-            >
-              <Route
-                path="/liquidations/:liquidationId"
-                element={<LiquidationDetailsPage />}
-              />
-            </Route>
-
-=======
 
             {/* Division Accountant routes */}
             <Route element={<RequireAuth allowedRoles={["accountant"]} />}>
@@ -255,7 +224,6 @@
         {/* Enhanced contextual help - replaces the old ContextualHelpButton */}
         <DynamicContextualHelp variant="floating" showQuickTips={true} />
       </HelpProvider>
->>>>>>> 78a72f07
           {/* Shared routes for multiple roles */}
           <Route
             element={<RequireAuth allowedRoles={["admin", "school_head"]} />}

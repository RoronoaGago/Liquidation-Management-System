--- conflicted
+++ resolved
@@ -40,14 +40,9 @@
             </Route>
 
             {/* Admin-only routes */}
-<<<<<<< HEAD
-            <Route element={<RequireAuth allowedRoles={["school_admin"]} />}>
-              <Route path="/users" element={<ManageUsers />} />
-=======
             <Route element={<RequireAuth allowedRoles={["admin"]} />}>
               {/* <Route path="/users" element={<ManageUsers />} /> */}
               <Route path="/schools" element={<ManageSchools />} />
->>>>>>> 6f35f482
               <Route
                 path="/expense-accounts"
                 element={<ManageExpenseAccounts />}
@@ -97,13 +92,7 @@
 
             {/* Shared routes for multiple roles */}
             <Route
-<<<<<<< HEAD
-              element={
-                <RequireAuth allowedRoles={["school_admin", "school_head"]} />
-              }
-=======
               element={<RequireAuth allowedRoles={["admin", "school_head"]} />}
->>>>>>> 6f35f482
             >
               <Route path="/users" element={<ManageUsers />} />
               <Route

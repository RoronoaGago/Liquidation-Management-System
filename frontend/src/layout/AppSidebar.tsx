--- conflicted
+++ resolved
@@ -313,11 +313,8 @@
     // Filter items whenever userRole changes
     setNavItems(filterItemsByRole(allNavItems));
     setFilteredOthersItems(filterItemsByRole(othersItems));
-<<<<<<< HEAD
-=======
     console.log(user?.role);
     // setFilteredOthersItems(filterItemsByRole(othersItems));
->>>>>>> 78a72f07
     console.log('User role:', user?.role);
     // eslint-disable-next-line react-hooks/exhaustive-deps
   }, [user?.role]);

--- conflicted
+++ resolved
@@ -312,13 +312,10 @@
   useEffect(() => {
     // Filter items whenever userRole changes
     setNavItems(filterItemsByRole(allNavItems));
-<<<<<<< HEAD
+    setFilteredOthersItems(filterItemsByRole(othersItems));
+    console.log(user?.role);
     // setFilteredOthersItems(filterItemsByRole(othersItems));
     console.log('User role:', user?.role);
-=======
-    setFilteredOthersItems(filterItemsByRole(othersItems));
-    console.log(user?.role);
->>>>>>> 253cc289
     // eslint-disable-next-line react-hooks/exhaustive-deps
   }, [user?.role]);
 

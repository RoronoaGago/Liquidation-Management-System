export interface BaseUser {
  id: number;
  first_name: string;
  last_name: string;
  username: string;
  email: string;
  role: string;
  is_active: boolean;
  date_joined: string;
  profile_picture?: string; // For stored profile pictures (URL or path)
}

<<<<<<< HEAD
=======
// src/lib/types.ts
export interface School {
  district: string;
  schoolId: string;
  schoolName: string;
  municipality: string;
  legislativeDistrict: string;
  is_active?: boolean;
}
>>>>>>> 6f35f482
export type User = {
  id: number;
  first_name: string;
  last_name: string;
  username: string;
  email: string;
  date_of_birth: string;
  date_joined: string;
  phone_number: string;
  role: string;
  profile_picture: string;
  is_active: boolean;
  password: string;
  confirm_password: string;
<<<<<<< HEAD
  school: string;
=======
  school: number | School | null;
>>>>>>> 6f35f482
  profile_picture_base64?: string;
};
export type SortDirection = "asc" | "desc" | null;
export type SortableField = keyof Pick<
  User,
  | "id"
  | "first_name"
  | "last_name"
  | "username"
  | "email"
  | "phone_number"
  | "password"
  | "is_active"
  | "date_joined"
>;
export type DialogState = {
  edit: boolean;
  view: boolean;
  delete: boolean;
  archive: boolean;
  confirm: boolean;
  bulkArchive: boolean;
};

export interface FilterOptions {
  role: string;
  dateRange: { start: string; end: string };
  searchTerm: string;
}
export interface FormUser extends BaseUser {
  password?: string;
  confirm_password?: string;
  profile_picture_base64?: string; // For image uploads
  date_of_birth?: string;
  phone_number?: string;
  school?: string;
}

export type APIUser = Omit<
  FormUser,
  "confirm_password" | "profile_picture_base64"
>;

export type TransactionFormData = {
  customer: {
    firstName: string;
    lastName: string;
    address: string;
    contactNumber: string;
  };
  serviceType: string;
  regularClothesWeight: number;
  jeansWeight: number;
  linensWeight: number;
  comforterWeight: number;
  notes?: string;
};
export type ComponentCardProps = {
  title: string;
  children: React.ReactNode;
  placeholder?: string;
  className?: string; // Additional custom classes for styling
  desc?: string; // Description text
};

export type UserFormData = {
  first_name: string;
  last_name: string;
  username: string;
  password: string;
  confirm_password?: string;
  date_of_birth: string; // Update the type to allow Date | null
  email: string;
  phone_number: string;
};
<<<<<<< HEAD

export type ExpenseAccountFormData = {
  name: string;
  description: string;
  date_created: string;
  date_updated?: string;
};

export type SupportingDocument = {
  name: string;
  description: string;
=======
export type ListofPriorityData = {
  LOPID: number;
  expenseTitle: string;
>>>>>>> 6f35f482
};

export type NavItem = {
  name: string;
  icon: React.ReactNode;
  path?: string;
  subItems?: SubItem[];
  roles?: string[];
  new?: boolean;
  pro?: boolean;
};

export type SubItem = {
  name: string;
  path: string;
  pro?: boolean;
  new?: boolean;
  roles?: string[];
};

export type Transaction = {
  order_id: string;
  customer_name: string;
  contact_number: string;
  regular_clothes: number;
  jeans: number;
  beddings: number;
  comforter: number;
  grand_total: number;
  status: "Ready for Pick Up" | "Finishing" | "Pending";
  date_created: string;
};
export type ButtonProps = React.ComponentPropsWithoutRef<"button"> & {
  children: React.ReactNode; // Button text or content
  size?: "sm" | "md"; // Button size
  variant?: "primary" | "outline" | "error"; // Button variant
  loading?: boolean;
  startIcon?: React.ReactNode; // Icon before the text
  endIcon?: React.ReactNode; // Icon after the text
  dataModal?: string;
<<<<<<< HEAD
=======
  type?: "button" | "submit" | "reset"; // Explicitly add this
>>>>>>> 6f35f482
};<|MERGE_RESOLUTION|>--- conflicted
+++ resolved
@@ -10,8 +10,6 @@
   profile_picture?: string; // For stored profile pictures (URL or path)
 }
 
-<<<<<<< HEAD
-=======
 // src/lib/types.ts
 export interface School {
   district: string;
@@ -21,7 +19,6 @@
   legislativeDistrict: string;
   is_active?: boolean;
 }
->>>>>>> 6f35f482
 export type User = {
   id: number;
   first_name: string;
@@ -36,11 +33,7 @@
   is_active: boolean;
   password: string;
   confirm_password: string;
-<<<<<<< HEAD
-  school: string;
-=======
   school: number | School | null;
->>>>>>> 6f35f482
   profile_picture_base64?: string;
 };
 export type SortDirection = "asc" | "desc" | null;
@@ -116,23 +109,9 @@
   email: string;
   phone_number: string;
 };
-<<<<<<< HEAD
-
-export type ExpenseAccountFormData = {
-  name: string;
-  description: string;
-  date_created: string;
-  date_updated?: string;
-};
-
-export type SupportingDocument = {
-  name: string;
-  description: string;
-=======
 export type ListofPriorityData = {
   LOPID: number;
   expenseTitle: string;
->>>>>>> 6f35f482
 };
 
 export type NavItem = {
@@ -173,8 +152,5 @@
   startIcon?: React.ReactNode; // Icon before the text
   endIcon?: React.ReactNode; // Icon after the text
   dataModal?: string;
-<<<<<<< HEAD
-=======
   type?: "button" | "submit" | "reset"; // Explicitly add this
->>>>>>> 6f35f482
 };
/* eslint-disable @typescript-eslint/no-explicit-any */
export interface BaseUser {
  id: number;
  first_name: string;
  last_name: string;
  username: string;
  email: string;
  role: string;
  is_active: boolean;
  date_joined: string;
  profile_picture?: string; // For stored profile pictures (URL or path)
}

// src/lib/types.ts
export interface School {
  district: string;
  schoolId: string;
  schoolName: string;
  municipality: string;
  legislativeDistrict: string;
  is_active?: boolean;
  max_budget?: number; // Optional field for budget allocation
}
export type User = {
  id: number;
  first_name: string;
  last_name: string;
  username: string;
  email: string;
  date_of_birth: string;
  date_joined: string;
  phone_number: string;
  role: string;
  profile_picture: string;
  is_active: boolean;
  password: string;
  confirm_password: string;
  school_district?: string;
  school: School | null;
  profile_picture_base64?: string;
};
export type SortDirection = "asc" | "desc" | null;
export type SortableField = keyof Pick<
  User,
  | "id"
  | "first_name"
  | "last_name"
  | "username"
  | "email"
  | "phone_number"
  | "password"
  | "is_active"
  | "date_joined"
>;

export type DialogState = {
  edit: boolean;
  view: boolean;
  delete: boolean;
  archive: boolean;
  confirm: boolean;
  bulkArchive: boolean;
};


export interface Assignment {
  id: number;
  district: string;
  school: School | null;
  assigned_at: string;
}
export interface FilterOptions {
  role: string;
  dateRange: { start: string; end: string };
  searchTerm: string;
}

export interface AssignLiquidatorsFilterOptions {
  searchTerm: string;
}
export interface FormUser extends BaseUser {
  password?: string;
  confirm_password?: string;
  profile_picture_base64?: string; // For image uploads
  date_of_birth?: string;
  phone_number?: string;
  school?: string;
}

export type APIUser = Omit<
  FormUser,
  "confirm_password" | "profile_picture_base64"
>;

export type TransactionFormData = {
  customer: {
    firstName: string;
    lastName: string;
    address: string;
    contactNumber: string;
  };
  serviceType: string;
  regularClothesWeight: number;
  jeansWeight: number;
  linensWeight: number;
  comforterWeight: number;
  notes?: string;
};
export type ComponentCardProps = {
  title: string;
  children: React.ReactNode;
  placeholder?: string;
  className?: string; // Additional custom classes for styling
  desc?: string; // Description text
};

export type UserFormData = {
  first_name: string;
  last_name: string;
  username: string;
  password: string;
  confirm_password?: string;
  date_of_birth: string; // Update the type to allow Date | null
  email: string;
  phone_number: string;
};
export type ListofPriorityData = {
  LOPID: number;
  expenseTitle: string;
  category: string;
  is_active?: boolean;
  requirements?: (
    | {
      requirementID: number;
      requirementTitle: string;
      is_required: boolean;
    }
    | ListofPriorityData
  )[];
};

export type NavItem = {
  name: string;
  icon: React.ReactNode;
  path?: string;
  subItems?: SubItem[];
  roles?: string[];
  new?: boolean;
  pro?: boolean;
};

export type SubItem = {
  name: string;
  path: string;
  icon: React.ReactNode;
  pro?: boolean;
  new?: boolean;
  roles?: string[];
};

export type Transaction = {
  order_id: string;
  customer_name: string;
  contact_number: string;
  regular_clothes: number;
  jeans: number;
  beddings: number;
  comforter: number;
  grand_total: number;
  status: "Ready for Pick Up" | "Finishing" | "Pending";
  date_created: string;
};
export type ButtonProps = React.ComponentPropsWithoutRef<"button"> & {
  children: React.ReactNode; // Button text or content
  size?: "sm" | "md" | "lg"; // Button size
  variant?:
  | "primary"
  | "secondary" // Added secondary variant
  | "outline"
  | "error"
  | "success"
  | "destructive"
  | "ghost"; // Button variant
  loading?: boolean;
  startIcon?: React.ReactNode; // Icon before the text
  endIcon?: React.ReactNode; // Icon after the text
  dataModal?: string;
  type?: "button" | "submit" | "reset"; // Explicitly add this
  asChild?: boolean; // If true, renders as a child component
};

export interface Requirement {
  requirementID: number;
  requirementTitle: string;
  is_required: boolean;
}

export interface ListOfPriority {
  LOPID: number;
  expenseTitle: string;
  requirements: Requirement[];
  is_active: boolean;
}

export type Submission = {
  date_approved: any;
  request_id: string;
  user: {
    role: string;
    id: string;
    first_name: string;
    last_name: string;
    school: School | null; // Use School type for school details
  };
  priorities: Priority[];
  status: "pending" | "approved" | "rejected" | "unliquidated" | "downloaded" | "liquidated" | "advanced";
  created_at: string;
  rejection_comment: string; // Optional field for rejection reason
  rejection_date: string; // Optional field for when the rejection occurred
  reviewed_by: User;
  reviewed_at?: string;
  is_resubmission?: boolean;
  previous_version?: string; // ID of the original submission if this is a resubmission
  notes?: string; // Optional notes field
  previous_request?: Submission; // Optional field for previous request
};

<<<<<<< HEAD
=======

export type Prayoridad = {
  expenseTitle: string;
  amount: number;
  LOPID: number;
}
>>>>>>> ab5e0ebe
export type Priority = {
  id: number;
  priority: {
    LOPID: number;
    expenseTitle: string;
  };
  amount: number;
};
// Add this type for sorting ListOfPriority fields
export type LOPSortableField = "LOPID" | "expenseTitle";<|MERGE_RESOLUTION|>--- conflicted
+++ resolved
@@ -225,15 +225,12 @@
   previous_request?: Submission; // Optional field for previous request
 };
 
-<<<<<<< HEAD
-=======
 
 export type Prayoridad = {
   expenseTitle: string;
   amount: number;
   LOPID: number;
 }
->>>>>>> ab5e0ebe
 export type Priority = {
   id: number;
   priority: {

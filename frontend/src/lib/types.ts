export interface BaseUser {
  id: number;
  first_name: string;
  last_name: string;
  username: string;
  email: string;
  role: string;
  is_active: boolean;
  date_joined: string;
  profile_picture?: string; // For stored profile pictures (URL or path)
}

// src/lib/types.ts
export interface School {
  district: string;
  schoolId: string;
  schoolName: string;
  municipality: string;
  legislativeDistrict: string;
  is_active?: boolean;
  max_budget?: number; // Optional field for budget allocation
}
export type User = {
  id: number;
  first_name: string;
  last_name: string;
  username: string;
  email: string;
  date_of_birth: string;
  date_joined: string;
  phone_number: string;
  role: string;
  profile_picture: string;
  is_active: boolean;
  password: string;
  confirm_password: string;
  school: School | null;
  profile_picture_base64?: string;
};
export type SortDirection = "asc" | "desc" | null;
export type SortableField = keyof Pick<
  User,
  | "id"
  | "first_name"
  | "last_name"
  | "username"
  | "email"
  | "phone_number"
  | "password"
  | "is_active"
  | "date_joined"
>;

export type DialogState = {
  edit: boolean;
  view: boolean;
  delete: boolean;
  archive: boolean;
  confirm: boolean;
  bulkArchive: boolean;
};

export interface FilterOptions {
  role: string;
  dateRange: { start: string; end: string };
  searchTerm: string;
}
export interface FormUser extends BaseUser {
  password?: string;
  confirm_password?: string;
  profile_picture_base64?: string; // For image uploads
  date_of_birth?: string;
  phone_number?: string;
  school?: string;
}

export type APIUser = Omit<
  FormUser,
  "confirm_password" | "profile_picture_base64"
>;

export type TransactionFormData = {
  customer: {
    firstName: string;
    lastName: string;
    address: string;
    contactNumber: string;
  };
  serviceType: string;
  regularClothesWeight: number;
  jeansWeight: number;
  linensWeight: number;
  comforterWeight: number;
  notes?: string;
};
export type ComponentCardProps = {
  title: string;
  children: React.ReactNode;
  placeholder?: string;
  className?: string; // Additional custom classes for styling
  desc?: string; // Description text
};

export type UserFormData = {
  first_name: string;
  last_name: string;
  username: string;
  password: string;
  confirm_password?: string;
  date_of_birth: string; // Update the type to allow Date | null
  email: string;
  phone_number: string;
};
export type ListofPriorityData = {
  LOPID: number;
  expenseTitle: string;
  category: string;
  is_active?: boolean;
  requirements?: (
    | {
        requirementID: number;
        requirementTitle: string;
        is_required: boolean;
      }
    | ListofPriorityData
  )[];
};

export type NavItem = {
  name: string;
  icon: React.ReactNode;
  path?: string;
  subItems?: SubItem[];
  roles?: string[];
  new?: boolean;
  pro?: boolean;
};

export type SubItem = {
  name: string;
  path: string;
  icon: React.ReactNode;
  pro?: boolean;
  new?: boolean;
  roles?: string[];
};

export type Transaction = {
  order_id: string;
  customer_name: string;
  contact_number: string;
  regular_clothes: number;
  jeans: number;
  beddings: number;
  comforter: number;
  grand_total: number;
  status: "Ready for Pick Up" | "Finishing" | "Pending";
  date_created: string;
};
export type ButtonProps = React.ComponentPropsWithoutRef<"button"> & {
  children: React.ReactNode; // Button text or content
  size?: "sm" | "md"; // Button size
  variant?:
  | "primary"
  | "secondary" // Added secondary variant
  | "outline"
  | "error"
  | "success"
  | "destructive"
  | "ghost"; // Button variant
  loading?: boolean;
  startIcon?: React.ReactNode; // Icon before the text
  endIcon?: React.ReactNode; // Icon after the text
  dataModal?: string;
  type?: "button" | "submit" | "reset"; // Explicitly add this
  asChild?: boolean; // If true, renders as a child component
};

export interface Requirement {
  requirementID: number;
  requirementTitle: string;
  is_required: boolean;
}

export interface ListOfPriority {
  LOPID: number;
  expenseTitle: string;
  requirements: Requirement[];
  is_active: boolean;
}

export type Submission = {
  request_id: string;
  user: {
    id: string;
    first_name: string;
    last_name: string;
    school: School | null; // Use School type for school details
  };
  priorities: Priority[];
  status: "pending" | "approved" | "rejected" | "unliquidated";
  created_at: string;
  rejection_comment: string; // Optional field for rejection reason
  rejection_date: string; // Optional field for when the rejection occurred
  reviewed_by: User;
<<<<<<< HEAD
  reviewed_at?: string
=======
  reviewed_at?: string;
>>>>>>> f8c057a6
};

type Priority = {
  id: number;
  priority: {
    LOPID: number;
    expenseTitle: string;
  };
  amount: number;
};
// Add this type for sorting ListOfPriority fields
export type LOPSortableField = "LOPID" | "expenseTitle";<|MERGE_RESOLUTION|>--- conflicted
+++ resolved
@@ -203,11 +203,7 @@
   rejection_comment: string; // Optional field for rejection reason
   rejection_date: string; // Optional field for when the rejection occurred
   reviewed_by: User;
-<<<<<<< HEAD
-  reviewed_at?: string
-=======
   reviewed_at?: string;
->>>>>>> f8c057a6
 };
 
 type Priority = {

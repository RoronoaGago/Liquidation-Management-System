/* eslint-disable @typescript-eslint/no-explicit-any */
export interface BaseUser {
  id: number;
  first_name: string;
  last_name: string;
  username: string;
  email: string;
  role: string;
  is_active: boolean;
  date_joined: string;
  profile_picture?: string; // For stored profile pictures (URL or path)
}

// src/lib/types.ts
export interface School {
  district: string;
  schoolId: string;
  schoolName: string;
  municipality: string;
  legislativeDistrict: string;
  is_active?: boolean;
  max_budget?: number; // Optional field for budget allocation
}
export type User = {
  id: number;
  first_name: string;
  last_name: string;
  username: string;
  email: string;
  date_of_birth: string;
  date_joined: string;
  phone_number: string;
  role: string;
  profile_picture: string;
  is_active: boolean;
  password: string;
  confirm_password: string;
  school_district?: string;
  school: School | null;
  profile_picture_base64?: string;
};
export type SortDirection = "asc" | "desc" | null;
export type SortableField = keyof Pick<
  User,
  | "id"
  | "first_name"
  | "last_name"
  | "username"
  | "email"
  | "phone_number"
  | "password"
  | "is_active"
  | "date_joined"
>;

export type DialogState = {
  edit: boolean;
  view: boolean;
  delete: boolean;
  archive: boolean;
  confirm: boolean;
  bulkArchive: boolean;
};


export interface Assignment {
  id: number;
  district: string;
  school: School | null;
  assigned_at: string;
}
export interface FilterOptions {
  role: string;
  dateRange: { start: string; end: string };
  searchTerm: string;
}

export interface AssignLiquidatorsFilterOptions {
  searchTerm: string;
}
export interface FormUser extends BaseUser {
  password?: string;
  confirm_password?: string;
  profile_picture_base64?: string; // For image uploads
  date_of_birth?: string;
  phone_number?: string;
  school?: string;
}

export type APIUser = Omit<
  FormUser,
  "confirm_password" | "profile_picture_base64"
>;

export type TransactionFormData = {
  customer: {
    firstName: string;
    lastName: string;
    address: string;
    contactNumber: string;
  };
  serviceType: string;
  regularClothesWeight: number;
  jeansWeight: number;
  linensWeight: number;
  comforterWeight: number;
  notes?: string;
};
export type ComponentCardProps = {
  title: string;
  children: React.ReactNode;
  placeholder?: string;
  className?: string; // Additional custom classes for styling
  desc?: string; // Description text
};

export type UserFormData = {
  first_name: string;
  last_name: string;
  username: string;
  password: string;
  confirm_password?: string;
  date_of_birth: string; // Update the type to allow Date | null
  email: string;
  phone_number: string;
};
export type ListofPriorityData = {
  LOPID: number;
  expenseTitle: string;
  category: string;
  is_active?: boolean;
  requirements?: (
    | {
      requirementID: number;
      requirementTitle: string;
      is_required: boolean;
    }
    | ListofPriorityData
  )[];
};

export type NavItem = {
  name: string;
  icon: React.ReactNode;
  path?: string;
  subItems?: SubItem[];
  roles?: string[];
  new?: boolean;
  pro?: boolean;
};

export type SubItem = {
  name: string;
  path: string;
  icon: React.ReactNode;
  pro?: boolean;
  new?: boolean;
  roles?: string[];
};

export type Transaction = {
  order_id: string;
  customer_name: string;
  contact_number: string;
  regular_clothes: number;
  jeans: number;
  beddings: number;
  comforter: number;
  grand_total: number;
  status: "Ready for Pick Up" | "Finishing" | "Pending";
  date_created: string;
};
export type ButtonProps = React.ComponentPropsWithoutRef<"button"> & {
  children: React.ReactNode; // Button text or content
  size?: "sm" | "md" | "lg"; // Button size
  variant?:
  | "primary"
  | "secondary" // Added secondary variant
  | "outline"
  | "error"
  | "success"
  | "destructive"
  | "ghost"; // Button variant
  loading?: boolean;
  startIcon?: React.ReactNode; // Icon before the text
  endIcon?: React.ReactNode; // Icon after the text
  dataModal?: string;
  type?: "button" | "submit" | "reset"; // Explicitly add this
  asChild?: boolean; // If true, renders as a child component
};

export interface Requirement {
  requirementID: number;
  requirementTitle: string;
  is_required: boolean;
}

export interface ListOfPriority {
  LOPID: number;
  expenseTitle: string;
  requirements: Requirement[];
  is_active: boolean;
}

export type Submission = {
  date_approved: any;
  request_id: string;
  user: {
    role: string;
    id: string;
    first_name: string;
    last_name: string;
    school: School | null; // Use School type for school details
  };
  priorities: Priority[];
  status: "pending" | "approved" | "rejected" | "unliquidated" | "downloaded" | "liquidated" | "advanced";
  created_at: string;
  rejection_comment: string; // Optional field for rejection reason
  rejection_date: string; // Optional field for when the rejection occurred
  reviewed_by: User;
  reviewed_at?: string;
  is_resubmission?: boolean;
  previous_version?: string; // ID of the original submission if this is a resubmission
  notes?: string; // Optional notes field
  previous_request?: Submission; // Optional field for previous request
};

<<<<<<< HEAD
=======

export type Prayoridad = {
  expenseTitle: string;
  amount: number;
  LOPID: number;
}
>>>>>>> 690751f1
export type Priority = {
  id: number;
  priority: {
    LOPID: number;
    expenseTitle: string;
  };
  amount: number;
};
// Add this type for sorting ListOfPriority fields
export type LOPSortableField = "LOPID" | "expenseTitle";<|MERGE_RESOLUTION|>--- conflicted
+++ resolved
@@ -225,15 +225,12 @@
   previous_request?: Submission; // Optional field for previous request
 };
 
-<<<<<<< HEAD
-=======
 
 export type Prayoridad = {
   expenseTitle: string;
   amount: number;
   LOPID: number;
 }
->>>>>>> 690751f1
 export type Priority = {
   id: number;
   priority: {

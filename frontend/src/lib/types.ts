export interface BaseUser {
  id: number;
  first_name: string;
  last_name: string;
  username: string;
  email: string;
  role: string;
  is_active: boolean;
  date_joined: string;
  profile_picture?: string; // For stored profile pictures (URL or path)
}


// src/lib/types.ts
export interface School {
    district: string;
    schoolId: string;
    schoolName: string;
    municipality: string;
    legislativeDistrict: string;
    is_active?: boolean;
}
export type User = {
<<<<<<< HEAD
  id: number;
  first_name: string;
  last_name: string;
  username: string;
  email: string;
  date_of_birth: string;
  date_joined: string;
  phone_number: string;
  role: string;
  profile_picture: string;
  is_active: boolean;
  password: string;
  confirm_password: string;
  school: string;
  profile_picture_base64?: string;
};
=======
    id: number;
    first_name: string;
    last_name: string;
    username: string;
    email: string;
    date_of_birth: string;
    date_joined: string;
    phone_number: string;
    role: string;
    profile_picture: string;
    is_active: boolean;
    password: string;
    confirm_password: string;
    school: number | School | null;
    profile_picture_base64?: string;

}
>>>>>>> 984c67ba
export type SortDirection = "asc" | "desc" | null;
export type SortableField = keyof Pick<
  User,
  | "id"
  | "first_name"
  | "last_name"
  | "username"
  | "email"
  | "phone_number"
  | "password"
  | "is_active"
  | "date_joined"
>;
export type DialogState = {
  edit: boolean;
  view: boolean;
  delete: boolean;
  archive: boolean;
  confirm: boolean;
  bulkArchive: boolean;
};

export interface FilterOptions {
  role: string;
  dateRange: { start: string; end: string };
  searchTerm: string;
}
export interface FormUser extends BaseUser {
  password?: string;
  confirm_password?: string;
  profile_picture_base64?: string; // For image uploads
  date_of_birth?: string;
  phone_number?: string;
  school?: string;
}

export type APIUser = Omit<
  FormUser,
  "confirm_password" | "profile_picture_base64"
>;

export type TransactionFormData = {
  customer: {
    firstName: string;
    lastName: string;
    address: string;
    contactNumber: string;
  };
  serviceType: string;
  regularClothesWeight: number;
  jeansWeight: number;
  linensWeight: number;
  comforterWeight: number;
  notes?: string;
};
export type ComponentCardProps = {
  title: string;
  children: React.ReactNode;
  placeholder?: string;
  className?: string; // Additional custom classes for styling
  desc?: string; // Description text
};

export type UserFormData = {
  first_name: string;
  last_name: string;
  username: string;
  password: string;
  confirm_password?: string;
  date_of_birth: string; // Update the type to allow Date | null
  email: string;
  phone_number: string;
};
export type ListofPriorityData = {
  LOPID: number;
  expenseTitle: string;
};

export type NavItem = {
  name: string;
  icon: React.ReactNode;
  path?: string;
  subItems?: SubItem[];
  roles?: string[];
  new?: boolean;
  pro?: boolean;
};

export type SubItem = {
  name: string;
  path: string;
  pro?: boolean;
  new?: boolean;
  roles?: string[];
};

export type Transaction = {
  order_id: string;
  customer_name: string;
  contact_number: string;
  regular_clothes: number;
  jeans: number;
  beddings: number;
  comforter: number;
  grand_total: number;
  status: "Ready for Pick Up" | "Finishing" | "Pending";
  date_created: string;
};
export type ButtonProps = React.ComponentPropsWithoutRef<"button"> & {
  children: React.ReactNode; // Button text or content
  size?: "sm" | "md"; // Button size
  variant?: "primary" | "outline" | "error"; // Button variant
  loading?: boolean;
  startIcon?: React.ReactNode; // Icon before the text
  endIcon?: React.ReactNode; // Icon after the text
  dataModal?: string;
};<|MERGE_RESOLUTION|>--- conflicted
+++ resolved
@@ -10,18 +10,16 @@
   profile_picture?: string; // For stored profile pictures (URL or path)
 }
 
-
 // src/lib/types.ts
 export interface School {
-    district: string;
-    schoolId: string;
-    schoolName: string;
-    municipality: string;
-    legislativeDistrict: string;
-    is_active?: boolean;
+  district: string;
+  schoolId: string;
+  schoolName: string;
+  municipality: string;
+  legislativeDistrict: string;
+  is_active?: boolean;
 }
 export type User = {
-<<<<<<< HEAD
   id: number;
   first_name: string;
   last_name: string;
@@ -35,28 +33,9 @@
   is_active: boolean;
   password: string;
   confirm_password: string;
-  school: string;
+  school: number | School | null;
   profile_picture_base64?: string;
 };
-=======
-    id: number;
-    first_name: string;
-    last_name: string;
-    username: string;
-    email: string;
-    date_of_birth: string;
-    date_joined: string;
-    phone_number: string;
-    role: string;
-    profile_picture: string;
-    is_active: boolean;
-    password: string;
-    confirm_password: string;
-    school: number | School | null;
-    profile_picture_base64?: string;
-
-}
->>>>>>> 984c67ba
 export type SortDirection = "asc" | "desc" | null;
 export type SortableField = keyof Pick<
   User,

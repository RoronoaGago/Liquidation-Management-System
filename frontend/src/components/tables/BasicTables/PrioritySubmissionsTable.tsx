--- conflicted
+++ resolved
@@ -17,15 +17,7 @@
   ChevronsRight,
 } from "lucide-react";
 import { Submission } from "@/lib/types";
-<<<<<<< HEAD
-import {
-  formatDateTime,
-  isBacklogCompliance,
-  formatRequestMonthYear,
-} from "@/lib/helpers";
-=======
 import { formatDate, formatDateTime } from "@/lib/helpers";
->>>>>>> e8de50c9
 import {
   CheckCircle,
   XCircle,
@@ -326,12 +318,6 @@
                 isHeader
                 className="px-6 py-3 font-medium text-gray-500 text-start text-theme-xs dark:text-gray-400 uppercase"
               >
-                Request Month
-              </TableCell>
-              <TableCell
-                isHeader
-                className="px-6 py-3 font-medium text-gray-500 text-start text-theme-xs dark:text-gray-400 uppercase"
-              >
                 Actions
               </TableCell>
             </TableRow>

/* eslint-disable @typescript-eslint/no-explicit-any */
/* eslint-disable @typescript-eslint/no-unused-vars */
import {
  Table,
  TableBody,
  TableCell,
  TableHeader,
  TableRow,
} from "../../ui/table";
import {
  Dialog,
  DialogContent,
  DialogHeader,
  DialogTitle,
  DialogDescription,
} from "@/components/ui/dialog";
import { toast } from "react-toastify";
import Label from "@/components/form/Label";
import Input from "@/components/form/input/InputField";
import {
  EyeIcon,
  ChevronUp,
  ChevronDown,
  ChevronLeft,
  ChevronRight,
  ChevronsLeft,
  ChevronsRight,
  X,
  Search,
  Loader2,
  Archive,
  ArchiveRestore,
  ArchiveIcon,
  ArchiveRestoreIcon,
  SquarePenIcon,
  EyeClosedIcon,
  User as UserIcon,
  Filter,
  Loader2Icon,
  XIcon,
  AlertTriangle,
  RefreshCw,
} from "lucide-react";
import { CalenderIcon } from "@/icons";
import {
  FilterOptions,
  School,
  SortableField,
  SortDirection,
  User,
} from "@/lib/types";
import Button from "@/components/ui/button/Button";
import axios from "axios";
import Badge from "@/components/ui/badge/Badge";
import { useAuth } from "@/context/AuthContext";
import {
  calculateAge,
  getAvatarColor,
  getUserInitials,
  validateDateOfBirth,
  validateEmail,
  validatePassword,
  validatePhoneNumber,
} from "@/lib/helpers";
import { useEffect, useMemo, useRef, useState } from "react";
import { roleOptions } from "@/pages/ManageUsers";
import SkeletonRow from "@/components/ui/skeleton";
import { roleMap } from "@/lib/constants";
import api from "@/api/axios";
import SchoolSelect from "@/components/form/SchoolSelect";
import PhoneNumberInput from "@/components/form/input/PhoneNumberInput";

interface UsersTableProps {
  users: User[];
  setUsers: React.Dispatch<React.SetStateAction<any[]>>;
  showArchived: boolean;
  setShowArchived: React.Dispatch<React.SetStateAction<boolean>>;
  fetchUsers: () => Promise<void>;
  filterOptions: FilterOptions;
  setFilterOptions: React.Dispatch<React.SetStateAction<FilterOptions>>;
  onRequestSort: (key: SortableField) => void;
  currentSort: {
    key: SortableField;
    direction: SortDirection;
  } | null;
  loading?: boolean;
  error?: Error | null;
  schools: School[];
  currentPage: number;
  setCurrentPage: React.Dispatch<React.SetStateAction<number>>;
  itemsPerPage: number;
  setItemsPerPage: React.Dispatch<React.SetStateAction<number>>;
  totalUsers: number;
}

interface FormErrors {
  first_name?: string;
  last_name?: string;
  username?: string;
  email?: string;
  password?: string;
  confirm_password?: string;
  phone_number?: string;
  date_of_birth?: string;
  role?: string;
  school?: string;
}

export default function UsersTable({
  users,
  setUsers,
  showArchived,
  setShowArchived,
  fetchUsers,
  filterOptions,
  setFilterOptions,
  onRequestSort,
  currentSort,
  loading,
  error,
  schools,
  currentPage,
  setCurrentPage,
  itemsPerPage,
  setItemsPerPage,
  totalUsers,
}: UsersTableProps) {
  const { user: currentUser } = useAuth();
  const [searchTerm, setSearchTerm] = useState(filterOptions.searchTerm || "");
  const searchDebounceRef = useRef<NodeJS.Timeout | null>(null);
  const [selectedUsers, setSelectedUsers] = useState<number[]>([]);
  const [selectAll, setSelectAll] = useState(false);
  const [showFilters, setShowFilters] = useState(false);

  // Form state
  const [profilePictureFile, setProfilePictureFile] = useState<File | null>(
    null
  );
  const [isDialogOpen, setIsDialogOpen] = useState(false);
  const [isDeleteDialogOpen, setIsDeleteDialogOpen] = useState(false);
  const [isViewDialogOpen, setIsViewDialogOpen] = useState(false);
  const [isConfirmDialogOpen, setIsConfirmDialogOpen] = useState(false);
  const [isArchiveDialogOpen, setIsArchiveDialogOpen] = useState(false);
  const [isBulkArchiveDialogOpen, setIsBulkArchiveDialogOpen] = useState(false);
  const [selectedUser, setSelectedUser] = useState<User | null>(null);
  const [userToDelete, setUserToDelete] = useState<User | null>(null);
  const [userToView, setUserToView] = useState<User | null>(null);
  const [userToArchive, setUserToArchive] = useState<User | null>(null);
  const [showPassword, setShowPassword] = useState(false);
  const [showConfirmPassword, setShowConfirmPassword] = useState(false);
  const [formErrors, setFormErrors] = useState<FormErrors>({});
  const [isSubmitting, setIsSubmitting] = useState(false);
  const debounceTimeout = useRef<NodeJS.Timeout | null>(null);

  const requiredFields = ["first_name", "last_name", "username", "email"];

  const isFormValid = useMemo(() => {
    if (!selectedUser) return false;
    const requiredValid = requiredFields.every(
      (field) => selectedUser[field as keyof User]?.toString().trim() !== ""
    );
    const roleValid =
      selectedUser.role === "school_head" ||
      selectedUser.role === "school_admin"
        ? selectedUser.school !== null
        : true;
    const noErrors = Object.keys(formErrors).length === 0;
    return requiredValid && roleValid && noErrors;
  }, [selectedUser, formErrors]);

  // Helper to get school name
  const getSchoolName = (school: any) => {
    if (!school) return "";
    if (typeof school === "object" && school.schoolName)
      return school.schoolName;
    if (typeof school === "number" || typeof school === "string") {
      const found = schools.find(
        (s) =>
          s.schoolId === school || s.schoolId.toString() === school.toString()
      );
      return found ? found.schoolName : "";
    }
    return "";
  };
  console.log(schools);
  const handleChange = (
    e: React.ChangeEvent<HTMLInputElement | HTMLSelectElement>
  ) => {
    if (!selectedUser) return;
    const { name, value } = e.target;

    setSelectedUser((prev) => ({
      ...prev!,
      [name]: value,
    }));

    if (debounceTimeout.current) {
      clearTimeout(debounceTimeout.current);
    }

    debounceTimeout.current = setTimeout(() => {
      const newErrors = { ...formErrors };

      switch (name) {
        case "email":
          if (!validateEmail(value)) {
            newErrors.email = "Please enter a valid email address";
          } else {
            delete newErrors.email;
          }
          break;
        case "password":
          if (value && !validatePassword(value)) {
            newErrors.password = "Password must be at least 8 characters";
          } else {
            delete newErrors.password;
          }
          break;
        case "date_of_birth":
          const dateError = validateDateOfBirth(value);
          if (dateError) {
            newErrors.date_of_birth = dateError;
          } else {
            delete newErrors.date_of_birth;
          }
          break;
        case "phone_number":
          if (value && !validatePhoneNumber(value)) {
            newErrors.phone_number = "Please enter a valid phone number";
          } else {
            delete newErrors.phone_number;
          }
          break;
        case "role":
          if (value === "admin" && currentUser?.role !== "admin") {
            newErrors.role = "Only administrators can create admin users";
          } else {
            delete newErrors.role;
          }
          if (
            (value === "school_head" || value === "school_admin") &&
            !selectedUser.school
          ) {
            newErrors.school = "School is required for this role";
          }
          break;
        default:
          if (requiredFields.includes(name) && !value.trim()) {
            newErrors[name as keyof FormErrors] = "This field is required";
          } else {
            delete newErrors[name as keyof FormErrors];
          }
      }

      setFormErrors(newErrors);
    }, 500);
  };

  useEffect(() => {
    return () => {
      if (debounceTimeout.current) {
        clearTimeout(debounceTimeout.current);
      }
    };
  }, []);

  useEffect(() => {
    setSelectedUsers([]);
    setSelectAll(false);
  }, [showArchived, users]);

  // Debounce searchTerm -> filterOptions.searchTerm
  useEffect(() => {
    if (searchDebounceRef.current) clearTimeout(searchDebounceRef.current);
    searchDebounceRef.current = setTimeout(() => {
      setFilterOptions((prev) => ({
        ...prev,
        searchTerm,
      }));
    }, 400);
    return () => {
      if (searchDebounceRef.current) clearTimeout(searchDebounceRef.current);
    };
  }, [searchTerm, setFilterOptions]);

  const totalPages = Math.ceil(totalUsers / itemsPerPage);

  // Bulk selection handlers
  const toggleSelectAll = () => {
    if (selectAll) {
      setSelectedUsers([]);
    } else {
      setSelectedUsers(users.map((user) => user.id));
    }
    setSelectAll(!selectAll);
  };

  const toggleSelectUser = (userId: number) => {
    setSelectedUsers((prev) =>
      prev.includes(userId)
        ? prev.filter((id) => id !== userId)
        : [...prev, userId]
    );
  };

  const isSelected = (userId: number) => selectedUsers.includes(userId);

  // Bulk actions
  const handleBulkArchive = async (archive: boolean) => {
    if (selectedUsers.length === 0) return;
    setIsSubmitting(true);

    try {
      await Promise.all(
        selectedUsers.map((userId) =>
          api.patch(`http://127.0.0.1:8000/api/users/${userId}/`, {
            is_active: !archive,
          })
        )
      );

      toast.success(
        `${selectedUsers.length} user${selectedUsers.length > 1 ? "s" : ""} ${
          archive ? "archived" : "restored"
        } successfully!`
      );

      await fetchUsers();
      setSelectedUsers([]);
      setSelectAll(false);
    } catch (error) {
      toast.error(
        `Failed to ${archive ? "archive" : "restore"} users. Please try again.`
      );
    } finally {
      setIsSubmitting(false);
      setIsBulkArchiveDialogOpen(false);
    }
  };

  const goToPage = (page: number) => {
    if (page >= 1 && page <= totalPages) {
      setCurrentPage(page);
    }
  };

  const handleEditUser = (user: User) => {
    setSelectedUser({ ...user, password: "", confirm_password: "" });
    setFormErrors({});
    setIsDialogOpen(true);
  };

  const handleDeleteClick = (user: User) => {
    setUserToDelete(user);
    setIsDeleteDialogOpen(true);
  };

  const handleViewUser = (user: User) => {
    setUserToView(user);
    setIsViewDialogOpen(true);
  };

  const handleArchiveClick = (user: User) => {
    setUserToArchive(user);
    setIsArchiveDialogOpen(true);
  };
  const handleSchoolChange = (schoolId: number | null) => {
    if (!selectedUser) return;
    if (!Array.isArray(schools)) return; // Defensive: only proceed if schools is an array
    console.log(schoolId);
    setSelectedUser((prev) => ({
      ...prev!,
      school:
        schoolId === null
          ? null
          : schools.find((s) => Number(s.schoolId) === Number(schoolId)) ||
            null,
    }));
    console.log("Selected User School:", selectedUser.school);

    // ...rest of your validation logic...
  };
  const handleSubmit = async (e: React.FormEvent<HTMLFormElement>) => {
    e.preventDefault();
    if (!selectedUser) return;

    if (!isFormValid) {
      toast.error("Please fix the errors in the form");
      return;
    }

    setIsConfirmDialogOpen(true);
  };

  const handleConfirmedEdit = async () => {
    if (!selectedUser) return;
    setIsSubmitting(true);

    try {
      const formData = new FormData();
      // Basic info
      formData.append("first_name", selectedUser.first_name);
      formData.append("last_name", selectedUser.last_name);
      formData.append("email", selectedUser.email);
      formData.append("username", selectedUser.username); // Add this
      formData.append("date_of_birth", selectedUser.date_of_birth || ""); // Handle null case

      // Contact info
      if (selectedUser.phone_number) {
        formData.append("phone_number", selectedUser.phone_number);
      } else {
        formData.append("phone_number", ""); // Clear if removed
      }

      // Account info
      formData.append("role", selectedUser.role);
      formData.append(
        "school_id",
        selectedUser.school && "schoolId" in selectedUser.school
          ? selectedUser.school.schoolId
          : ""
      );
      console.log("Selected User School ID:", selectedUser.school?.schoolId);

      // Password (only if changed)
      if (selectedUser.password) {
        formData.append("password", selectedUser.password);
      }

      // Profile picture handling
      if (profilePictureFile) {
        formData.append("profile_picture", profilePictureFile);
      } else if (!selectedUser.profile_picture) {
        formData.append("profile_picture", ""); // Clear existing picture
      }
      // Log all FormData entries before sending
      for (const pair of formData.entries()) {
        console.log(pair[0], pair[1]);
      }
      await api.put(
        `http://127.0.0.1:8000/api/users/${selectedUser.id}/`,
        formData,
        {
          headers: { "Content-Type": "multipart/form-data" },
        }
      );

      toast.success("User updated successfully!");

      await fetchUsers();
      setIsDialogOpen(false);
      setIsConfirmDialogOpen(false);
    } catch (error) {
      let errorMessage = "Failed to update user. Please try again.";
      if (axios.isAxiosError(error) && error.response) {
        if (error.response.data.username) {
          errorMessage = "Username already exists.";
        } else if (error.response.data.email) {
          errorMessage = "Email already exists.";
        } else if (error.response.data.password) {
          errorMessage = "Password doesn't meet requirements.";
        }
      }
      console.error(error);
      toast.error(errorMessage);
    } finally {
      setIsSubmitting(false);
    }
  };

  const handleDeleteConfirm = async () => {
    if (!userToDelete) return;
    setIsSubmitting(true);

    try {
      await api.delete(`http://127.0.0.1:8000/api/users/${userToDelete.id}/`);
      toast.success("User deleted successfully!");

      await fetchUsers();
    } catch (error) {
      toast.error("Failed to delete user");
    } finally {
      setIsSubmitting(false);
      setIsDeleteDialogOpen(false);
      setProfilePictureFile(null);
      setUserToDelete(null);
    }
  };

  const handleArchiveConfirm = async () => {
    if (!userToArchive) return;
    setIsSubmitting(true);

    try {
      const newStatus = !userToArchive.is_active;
      await api.patch(`users/${userToArchive.id}/`, {
        is_active: newStatus,
      });

      toast.success(
        `User ${newStatus ? "restored" : "archived"} successfully!`
      );

      await fetchUsers();
    } catch (error) {
      toast.error(
        `Failed to ${userToArchive.is_active ? "archive" : "restore"} user`
      );
    } finally {
      setIsSubmitting(false);
      setIsArchiveDialogOpen(false);
      setUserToArchive(null);
    }
  };

  const handleFilterChange = (name: string, value: string) => {
    setFilterOptions((prev) => ({
      ...prev,
      [name]: value,
    }));
  };

  const handleDateRangeChange = (name: string, value: string) => {
    setFilterOptions((prev) => ({
      ...prev,
      dateRange: {
        ...prev.dateRange,
        [name]: value,
      },
    }));
  };

  const resetFilters = () => {
    setFilterOptions({
      role: "",
      dateRange: { start: "", end: "" },
      searchTerm: "",
    });
    setSearchTerm("");
  };

  return (
    <div className="space-y-4">
      {/* Filters and Search */}
      <div className="flex flex-col gap-4">
        <div className="flex flex-col md:flex-row gap-4 items-center justify-between">
          <div className="relative w-full md:w-1/2">
            <Input
              type="text"
              placeholder="Search users..."
              value={searchTerm}
              onChange={(e: React.ChangeEvent<HTMLInputElement>) => {
                setSearchTerm(e.target.value);
              }}
              className="pl-10"
            />
            <Search className="absolute left-3 top-1/2 transform -translate-y-1/2 h-4 w-4 text-gray-400" />
          </div>

          <div className="flex gap-4 w-full md:w-auto">
            <Button
              variant="outline"
              onClick={() => setShowFilters(!showFilters)}
              startIcon={<Filter className="size-4" />}
            >
              Filters
            </Button>

            <Button
              variant={showArchived ? "primary" : "outline"}
              onClick={() => setShowArchived(!showArchived)}
              startIcon={
                showArchived ? (
                  <ArchiveRestore className="size-4" />
                ) : (
                  <Archive className="size-4" />
                )
              }
            >
              {showArchived ? "View Active" : "View Archived"}
            </Button>

            {selectedUsers.length > 0 && (
              <div className="flex gap-2">
                <Button
                  variant="outline"
                  onClick={() => setIsBulkArchiveDialogOpen(true)}
                  startIcon={
                    isSubmitting ? (
                      <Loader2Icon className="h-4 w-4 animate-spin" />
                    ) : showArchived ? (
                      <ArchiveRestore className="size-4" />
                    ) : (
                      <Archive className="size-4" />
                    )
                  }
                  disabled={isSubmitting}
                >
                  {isSubmitting
                    ? "Processing..."
                    : `${selectedUsers.length} Selected`}
                </Button>
              </div>
            )}

            <select
              value={itemsPerPage.toString()}
              onChange={(e: React.ChangeEvent<HTMLSelectElement>) =>
                setItemsPerPage(Number(e.target.value))
              }
              className="min-w-[100px] px-3 py-2 text-sm border border-gray-300 rounded-md shadow-sm focus:outline-none focus:ring-2 focus:ring-blue-500 focus:border-blue-500 dark:bg-gray-800 dark:border-gray-700 dark:text-gray-200"
            >
              <option value="5">5 per page</option>
              <option value="10">10 per page</option>
              <option value="20">20 per page</option>
              <option value="50">50 per page</option>
            </select>
          </div>
        </div>

        {/* Filter section - visible when showFilters is true */}
        {showFilters && (
          <div className="grid grid-cols-1 md:grid-cols-3 gap-4 p-4 border border-gray-200 rounded-lg bg-gray-50 dark:bg-gray-800 dark:border-gray-700">
            <div className="space-y-2">
              <Label htmlFor="role-filter" className="text-sm font-medium">
                Role
              </Label>
              <select
                id="role-filter"
                value={filterOptions.role || ""}
                onChange={(e) =>
                  setFilterOptions((prev) => ({
                    ...prev,
                    role: e.target.value,
                  }))
                }
                className="w-full p-2 border border-gray-300 rounded-md shadow-sm focus:ring-blue-500 focus:border-blue-500 dark:bg-gray-700 dark:border-gray-600 dark:text-white"
              >
                <option value="">All Roles</option>
                {Object.entries(roleMap).map(([value, label]) => (
                  <option key={value} value={value}>
                    {label}
                  </option>
                ))}
              </select>
            </div>

            <div className="space-y-2">
              <Label htmlFor="date-range-start" className="text-sm font-medium">
                Date Joined Range
              </Label>
              <div className="grid grid-cols-2 gap-2">
                <div className="relative">
                  <Input
                    type="date"
                    id="date-range-start"
                    value={filterOptions.dateRange.start}
                    onChange={(e) =>
                      setFilterOptions((prev) => ({
                        ...prev,
                        dateRange: { ...prev.dateRange, start: e.target.value },
                      }))
                    }
                    className="w-full p-2 pr-8"
                  />
                  <CalenderIcon className="absolute right-2 top-1/2 transform -translate-y-1/2 h-4 w-4 text-gray-400" />
                </div>
                <div className="relative">
                  <Input
                    type="date"
                    id="date-range-end"
                    value={filterOptions.dateRange.end}
                    onChange={(e) =>
                      setFilterOptions((prev) => ({
                        ...prev,
                        dateRange: { ...prev.dateRange, end: e.target.value },
                      }))
                    }
                    className="w-full p-2 pr-8"
                  />
                  <CalenderIcon className="absolute right-2 top-1/2 transform -translate-y-1/2 h-4 w-4 text-gray-400" />
                </div>
              </div>
            </div>

            <div className="md:col-span-3 flex justify-end gap-2">
              <Button
                variant="outline"
                size="sm"
                onClick={() => {
                  setFilterOptions({
                    role: "",
                    dateRange: { start: "", end: "" },
                    searchTerm: "",
                  });
                  setSearchTerm("");
                }}
                startIcon={<X className="size-4" />}
              >
                Clear Filters
              </Button>
            </div>
          </div>
        )}
      </div>

      {/* Table */}
      <div className="overflow-hidden rounded-xl border border-gray-200 bg-white dark:border-white/[0.05] dark:bg-white/[0.03]">
        <div className="max-w-full overflow-x-auto">
          <Table className="divide-y divide-gray-200">
            <TableHeader className="bg-gray-50">
              <TableRow>
                <TableCell
                  isHeader
                  className="px-6 py-3 font-medium text-gray-500 text-start text-theme-xs dark:text-gray-400 uppercase"
                >
                  <input
                    type="checkbox"
                    checked={selectAll}
                    onChange={toggleSelectAll}
                    className="h-4 w-4 rounded border-gray-300 text-primary-600 focus:ring-primary-500"
                  />
                </TableCell>
                <TableCell
                  isHeader
                  className="px-6 py-3 font-medium text-gray-500 text-start text-theme-xs dark:text-gray-400 uppercase"
                >
                  <div
                    className="flex items-center gap-1 cursor-pointer hover:bg-gray-50 dark:hover:bg-white/[0.05]"
                    onClick={() => onRequestSort("id")}
                  >
                    ID
                    <span className="inline-flex flex-col ml-1">
                      <ChevronUp
                        className={`h-3 w-3 transition-colors ${
                          currentSort?.key === "id" &&
                          currentSort.direction === "asc"
                            ? "text-primary-500 dark:text-primary-400"
                            : "text-gray-400 dark:text-gray-500"
                        }`}
                      />
                      <ChevronDown
                        className={`h-3 w-3 -mt-1 transition-colors ${
                          currentSort?.key === "id" &&
                          currentSort.direction === "desc"
                            ? "text-primary-500 dark:text-primary-400"
                            : "text-gray-400 dark:text-gray-500"
                        }`}
                      />
                    </span>
                  </div>
                </TableCell>

                <TableCell
                  isHeader
                  className="px-6 py-3 font-medium text-gray-500 text-start text-theme-xs dark:text-gray-400 uppercase"
                >
                  <div
                    className="flex items-center gap-1 cursor-pointer hover:bg-gray-50 dark:hover:bg-white/[0.05]"
                    onClick={() => onRequestSort("first_name")}
                  >
                    User
                    <span className="inline-flex flex-col ml-1">
                      <ChevronUp
                        className={`h-3 w-3 transition-colors ${
                          currentSort?.key === "first_name" &&
                          currentSort.direction === "asc"
                            ? "text-primary-500 dark:text-primary-400"
                            : "text-gray-400 dark:text-gray-500"
                        }`}
                      />
                      <ChevronDown
                        className={`h-3 w-3 -mt-1 transition-colors ${
                          currentSort?.key === "first_name" &&
                          currentSort.direction === "desc"
                            ? "text-primary-500 dark:text-primary-400"
                            : "text-gray-400 dark:text-gray-500"
                        }`}
                      />
                    </span>
                  </div>
                </TableCell>

                <TableCell
                  isHeader
                  className="px-6 py-3 font-medium text-gray-500 text-start text-theme-xs dark:text-gray-400 uppercase"
                >
                  <div
                    className="flex items-center gap-1 cursor-pointer hover:bg-gray-50 dark:hover:bg-white/[0.05]"
                    onClick={() => onRequestSort("username")}
                  >
                    Username
                    <span className="inline-flex flex-col ml-1">
                      <ChevronUp
                        className={`h-3 w-3 transition-colors ${
                          currentSort?.key === "username" &&
                          currentSort.direction === "asc"
                            ? "text-primary-500 dark:text-primary-400"
                            : "text-gray-400 dark:text-gray-500"
                        }`}
                      />
                      <ChevronDown
                        className={`h-3 w-3 -mt-1 transition-colors ${
                          currentSort?.key === "username" &&
                          currentSort.direction === "desc"
                            ? "text-primary-500 dark:text-primary-400"
                            : "text-gray-400 dark:text-gray-500"
                        }`}
                      />
                    </span>
                  </div>
                </TableCell>

                <TableCell
                  isHeader
                  className="px-6 py-3 font-medium text-gray-500 text-start text-theme-xs dark:text-gray-400 uppercase"
                >
                  <div
                    className="flex items-center gap-1 cursor-pointer hover:bg-gray-50 dark:hover:bg-white/[0.05]"
                    onClick={() => onRequestSort("email")}
                  >
                    Email
                    <span className="inline-flex flex-col ml-1">
                      <ChevronUp
                        className={`h-3 w-3 transition-colors ${
                          currentSort?.key === "email" &&
                          currentSort.direction === "asc"
                            ? "text-primary-500 dark:text-primary-400"
                            : "text-gray-400 dark:text-gray-500"
                        }`}
                      />
                      <ChevronDown
                        className={`h-3 w-3 -mt-1 transition-colors ${
                          currentSort?.key === "email" &&
                          currentSort.direction === "desc"
                            ? "text-primary-500 dark:text-primary-400"
                            : "text-gray-400 dark:text-gray-500"
                        }`}
                      />
                    </span>
                  </div>
                </TableCell>

                <TableCell
                  isHeader
                  className="px-6 py-3 font-medium text-gray-500 text-start text-theme-xs dark:text-gray-400 uppercase"
                >
                  Status
                </TableCell>

                <TableCell
                  isHeader
                  className="px-6 py-3 font-medium text-gray-500 text-start text-theme-xs dark:text-gray-400 uppercase"
                >
                  Actions
                </TableCell>
              </TableRow>
            </TableHeader>

            <TableBody className="divide-y divide-gray-200 dark:divide-white/[0.05]">
              {loading ? (
                <>
                  <SkeletonRow />
                  <SkeletonRow />
                  <SkeletonRow />
                  <SkeletonRow />
                  <SkeletonRow />
                </>
              ) : error ? (
                <TableRow>
                  <TableCell colSpan={9} className="py-12 text-center">
                    <div className="flex flex-col items-center justify-center gap-2">
                      <AlertTriangle className="h-8 w-8 text-red-500" />
                      <span className="text-red-500">
                        Failed to load users: {error.message}
                      </span>
                      <Button
                        variant="outline"
                        size="sm"
                        onClick={() => fetchUsers()}
                        startIcon={<RefreshCw className="h-4 w-4" />}
                      >
                        Retry
                      </Button>
                    </div>
                  </TableCell>
                </TableRow>
              ) : users.length > 0 ? (
                users.map((user) => (
                  <TableRow
                    key={user.id}
                    className="cursor-pointer hover:bg-gray-100 dark:hover:bg-gray-800"
                    onClick={() => setUserToView(user)}
                  >
                    <TableCell className="px-6 whitespace-nowrap py-4 sm:px-6 text-start">
                      <input
                        type="checkbox"
                        checked={isSelected(user.id)}
                        onChange={(e) => {
                          e.stopPropagation();
                          toggleSelectUser(user.id);
                        }}
                        onClick={(e) => e.stopPropagation()}
                        className="h-4 w-4 rounded border-gray-300 text-primary-600 focus:ring-primary-500"
                      />
                    </TableCell>
                    <TableCell className="px-6 whitespace-nowrap py-4 sm:px-6 text-start">
                      <div className="flex items-center gap-3">
                        <span className="block font-medium text-gray-800 text-theme-sm dark:text-gray-400">
                          {user.id}
                        </span>
                      </div>
                    </TableCell>

                    <TableCell className="px-6 whitespace-nowrap py-4 sm:px-6 text-start">
                      <div className="flex items-center gap-3">
                        <div className="w-10 h-10 overflow-hidden rounded-full">
                          {user.profile_picture ? (
                            <img
                              src={`http://127.0.0.1:8000${user.profile_picture}`}
                              alt="Profile"
                              className="w-full h-full object-cover"
                            />
                          ) : (
                            <div className="bg-gray-200 w-full h-full flex items-center justify-center">
                              <UserIcon className="w-5 h-5 text-gray-500" />
                            </div>
                          )}
                        </div>

                        <div>
                          <span className="block font-medium text-gray-800 text-theme-sm dark:text-gray-400">
                            {user.first_name} {user.last_name}
                          </span>
                          <span className="block text-gray-500 text-theme-xs dark:text-gray-400">
                            {roleMap[user.role] || user.role}
                            {user.school && ` | ${getSchoolName(user.school)}`}
                          </span>
                        </div>
                      </div>
                    </TableCell>
                    <TableCell className="px-6 whitespace-nowrap py-4 text-gray-800 text-start text-theme-sm dark:text-gray-400">
                      {user.username}
                    </TableCell>
                    <TableCell className="px-6 whitespace-nowrap py-4 text-gray-800 text-start text-theme-sm dark:text-gray-400">
                      {user.email}
                    </TableCell>
                    <TableCell className="px-6 whitespace-nowrap py-4 text-gray-800 text-start text-theme-sm dark:text-gray-400">
                      <Badge color={user.is_active ? "success" : "error"}>
                        {user.is_active ? "Active" : "Archived"}
                      </Badge>
                    </TableCell>
                    <TableCell className="px-6 whitespace-nowrap py-4 text-gray-800 text-start text-theme-sm dark:text-gray-400 space-x-2">
                      <div className="flex justify-start space-x-2">
                        <button
                          onClick={(e) => {
                            e.stopPropagation();
                            handleEditUser(user);
                          }}
                          className="text-gray-600 hover:text-gray-900"
                          title="Edit User"
                        >
                          <SquarePenIcon />
                        </button>
                        <button
                          onClick={(e) => {
                            e.stopPropagation();
                            handleArchiveClick(user);
                          }}
                          className="text-gray-600 hover:text-gray-900"
                          title={
                            user.is_active ? "Archive User" : "Restore User"
                          }
                        >
                          {user.is_active ? (
                            <ArchiveIcon />
                          ) : (
                            <ArchiveRestoreIcon />
                          )}
                        </button>
                      </div>
                    </TableCell>
                  </TableRow>
                ))
              ) : (
                <TableRow>
                  <TableCell
                    className="py-8 text-center text-gray-500"
                    colSpan={9}
                  >
                    No {showArchived ? "archived" : "active"} users found
                    matching your criteria
                  </TableCell>
                </TableRow>
              )}
            </TableBody>
          </Table>
        </div>
      </div>

      {/* Pagination */}
      <div className="flex flex-col sm:flex-row items-center justify-between gap-4">
        <div className="text-sm text-gray-600 dark:text-gray-400">
          Showing {users.length > 0 ? (currentPage - 1) * itemsPerPage + 1 : 0}{" "}
          to {Math.min(currentPage * itemsPerPage, totalUsers)} of {totalUsers}{" "}
          entries
          {selectedUsers.length > 0 && (
            <span className="ml-2">({selectedUsers.length} selected)</span>
          )}
        </div>
        <div className="flex items-center gap-2">
          <Button
            onClick={() => goToPage(1)}
            disabled={currentPage === 1}
            variant="outline"
            size="sm"
          >
            <ChevronsLeft className="h-4 w-4" />
          </Button>
          <Button
            onClick={() => goToPage(currentPage - 1)}
            disabled={currentPage === 1}
            variant="outline"
            size="sm"
          >
            <ChevronLeft className="h-4 w-4" />
          </Button>
          <div className="flex items-center gap-1">
            {Array.from({ length: Math.min(5, totalPages) }, (_, i) => {
              let pageNum;
              if (totalPages <= 5) {
                pageNum = i + 1;
              } else if (currentPage <= 3) {
                pageNum = i + 1;
              } else if (currentPage >= totalPages - 2) {
                pageNum = totalPages - 4 + i;
              } else {
                pageNum = currentPage - 2 + i;
              }
              return (
                <Button
                  key={pageNum}
                  onClick={() => goToPage(pageNum)}
                  variant={currentPage === pageNum ? "primary" : "outline"}
                  size="sm"
                >
                  {pageNum}
                </Button>
              );
            })}
          </div>
          <Button
            onClick={() => goToPage(currentPage + 1)}
            disabled={currentPage === totalPages || totalPages === 0}
            variant="outline"
            size="sm"
          >
            <ChevronRight className="h-4 w-4" />
          </Button>
          <Button
            onClick={() => goToPage(totalPages)}
            disabled={currentPage === totalPages || totalPages === 0}
            variant="outline"
            size="sm"
          >
            <ChevronsRight className="h-4 w-4" />
          </Button>
        </div>
      </div>

      {/* Edit User Dialog */}
      <Dialog open={isDialogOpen} onOpenChange={setIsDialogOpen}>
        <DialogContent className="w-full rounded-lg bg-white dark:bg-gray-800 p-8 shadow-xl max-h-[90vh] overflow-y-auto custom-scrollbar [&>button]:hidden">
          <DialogHeader className="mb-8">
            <DialogTitle className="text-3xl font-bold text-gray-800 dark:text-white">
              Edit User
            </DialogTitle>
            <DialogDescription className="text-gray-600 dark:text-gray-400">
              Update the user details below
            </DialogDescription>
          </DialogHeader>

          {selectedUser && (
            <form className="space-y-4" onSubmit={handleSubmit}>
              {/* Profile Picture Upload */}
              <div className="space-y-2">
                <Label htmlFor="profile_picture" className="text-base">
                  Profile Picture
                </Label>
                <div className="flex items-center gap-4">
                  {selectedUser.profile_picture_base64 ||
                  selectedUser.profile_picture ? (
                    <div className="relative">
                      <img
                        src={
                          selectedUser.profile_picture_base64 || // Show new upload preview first
                          `http://127.0.0.1:8000${selectedUser.profile_picture}` // Fallback to existing image
                        }
                        className="w-16 h-16 rounded-full object-cover"
                        alt="Preview"
                      />
                      <button
                        type="button"
                        onClick={() => {
                          setSelectedUser((prev) => ({
                            ...prev!,
                            profile_picture: "",
                            profile_picture_base64: "",
                          }));
                          setProfilePictureFile(null);
                          // Clear the file input value too
                          const fileInput = document.getElementById(
                            "profile_picture"
                          ) as HTMLInputElement;
                          if (fileInput) fileInput.value = "";
                        }}
                        className="absolute -top-2 -right-2 bg-red-500 text-white rounded-full w-5 h-5 flex items-center justify-center hover:bg-red-600"
                        aria-label="Remove profile picture"
                      >
                        <XIcon />
                      </button>
                    </div>
                  ) : (
                    <div className="w-16 h-16 rounded-full bg-gray-200 flex items-center justify-center">
                      <UserIcon className="w-8 h-8 text-gray-500" />
                    </div>
                  )}
                  <input
                    type="file"
                    id="profile_picture"
                    accept="image/*"
                    onChange={(e) => {
                      const file = e.target.files?.[0];
                      if (file) {
                        setProfilePictureFile(file);
                        const reader = new FileReader();
                        reader.onload = (event) => {
                          setSelectedUser((prev) => ({
                            ...prev!,
                            profile_picture_base64: event.target
                              ?.result as string,
                          }));
                        };
                        reader.readAsDataURL(file);
                      }
                    }}
                    className="hidden"
                  />
                  <Label
                    htmlFor="profile_picture"
                    className="cursor-pointer px-4 py-2 bg-gray-100 hover:bg-gray-200 rounded-md"
                  >
                    {selectedUser.profile_picture ||
                    selectedUser.profile_picture_base64
                      ? "Change Photo"
                      : "Upload Photo"}
                  </Label>
                </div>
              </div>

              <div className="grid grid-cols-2 gap-4">
                <div className="space-y-2">
                  <Label htmlFor="first_name" className="text-base">
                    First Name *
                  </Label>
                  <Input
                    type="text"
                    id="first_name"
                    name="first_name"
                    className="w-full p-3.5 border-2 rounded-lg focus:ring-2 focus:ring-blue-500 text-base"
                    placeholder="John"
                    value={selectedUser.first_name}
                    onChange={handleChange}
                  />
                  {formErrors.first_name && (
                    <p className="text-red-500 text-sm">
                      {formErrors.first_name}
                    </p>
                  )}
                </div>
                <div className="space-y-2">
                  <Label htmlFor="last_name" className="text-base">
                    Last Name *
                  </Label>
                  <Input
                    type="text"
                    id="last_name"
                    name="last_name"
                    className="w-full p-3.5 border-2 rounded-lg focus:ring-2 focus:ring-blue-500 text-base"
                    placeholder="Doe"
                    value={selectedUser.last_name}
                    onChange={handleChange}
                  />
                  {formErrors.last_name && (
                    <p className="text-red-500 text-sm">
                      {formErrors.last_name}
                    </p>
                  )}
                </div>
              </div>

              <div className="space-y-2">
                <Label htmlFor="email" className="text-base">
                  Email *
                </Label>
                <Input
                  type="email"
                  id="email"
                  name="email"
                  className="w-full p-3.5 border-2 rounded-lg focus:ring-2 focus:ring-blue-500 text-base"
                  placeholder="john@example.com"
                  value={selectedUser.email}
                  onChange={handleChange}
                />
                {formErrors.email && (
                  <p className="text-red-500 text-sm">{formErrors.email}</p>
                )}
              </div>
              <PhoneNumberInput
                value={selectedUser.phone_number || ""}
                onChange={(value) =>
                  setSelectedUser((prev) => ({
                    ...prev!,
                    phone_number: value || "",
                  }))
                }
                error={formErrors.phone_number}
                id="phone_number"
                required={false}
                autoComplete="tel"
              />
              <div className="space-y-2">
                <Label htmlFor="username" className="text-base">
                  Username *
                </Label>
                <Input
                  type="text"
                  id="username"
                  name="username"
                  placeholder="johndoe123"
                  value={selectedUser.username}
                  onChange={handleChange}
                  disabled // Username shouldn't be editable
                />
                {formErrors.username && (
                  <p className="text-red-500 text-sm">{formErrors.username}</p>
                )}
              </div>
              <div className="space-y-2">
                <Label htmlFor="role" className="text-base">
                  Role *
                </Label>
                <select
                  id="role"
                  name="role"
                  value={selectedUser.role}
                  onChange={handleChange}
                  className="h-11 w-full appearance-none rounded-lg border-2 border-gray-300 bg-transparent px-4 py-2.5 pr-11 text-sm shadow-theme-xs placeholder:text-gray-400 focus:border-brand-300 focus:outline-hidden focus:ring-3 focus:ring-brand-500/10 dark:border-gray-700 dark:bg-gray-900 dark:text-white/90 dark:placeholder:text-white/30 dark:focus:border-brand-800"
                >
                  {roleOptions.map((option) => (
                    <option
                      key={option.value}
                      value={option.value}
                      className="text-gray-700"
                      disabled={
                        option.value === "admin" &&
                        currentUser?.role !== "admin"
                      }
                    >
                      {option.label}
                    </option>
                  ))}
                </select>
                {formErrors.role && (
                  <p className="text-red-500 text-sm">{formErrors.role}</p>
                )}
              </div>

              {(selectedUser.role === "school_head" ||
                selectedUser.role === "school_admin") && (
                <SchoolSelect
                  value={selectedUser.school}
<<<<<<< HEAD
                  onChange={handleSchoolChange}
=======
                  onChange={(schoolId: number | null) => {
                    setSelectedUser((prev) => ({
                      ...prev!,
                      school:
                        schoolId === null
                          ? null
                          : schools.find(
                              (s) => Number(s.schoolId) === Number(schoolId)
                            ) || null,
                    }));
                  }}
>>>>>>> f8c057a6
                  required
                  error={formErrors.school}
                />
              )}
              <div className="space-y-2">
                <Label htmlFor="password" className="text-base">
                  New Password (leave blank to keep current)
                </Label>
                <div className="relative">
                  <Input
                    type={showPassword ? "text" : "password"}
                    id="password"
                    name="password"
                    className="w-full p-3.5 border-2 rounded-lg focus:ring-2 focus:ring-blue-500 text-base"
                    placeholder="••••••••"
                    value={selectedUser.password || ""}
                    onChange={handleChange}
                  />
                  <button
                    type="button"
                    onClick={() => setShowPassword(!showPassword)}
                    className="absolute right-3 top-1/2 transform -translate-y-1/2"
                    aria-label={
                      showPassword ? "Hide password" : "Show password"
                    }
                  >
                    {showPassword ? (
                      <EyeClosedIcon className="h-5 w-5 text-gray-400" />
                    ) : (
                      <EyeIcon className="h-5 w-5 text-gray-400" />
                    )}
                  </button>
                </div>
                {formErrors.password && (
                  <p className="text-red-500 text-sm">{formErrors.password}</p>
                )}
              </div>

              <div className="space-y-2">
                <Label htmlFor="confirm_password" className="text-base">
                  Confirm New Password
                </Label>
                <div className="relative">
                  <Input
                    type={showConfirmPassword ? "text" : "password"}
                    id="confirm_password"
                    name="confirm_password"
                    className="w-full p-3.5 border-2 rounded-lg focus:ring-2 focus:ring-blue-500 text-base"
                    placeholder="••••••••"
                    value={selectedUser.confirm_password || ""}
                    onChange={handleChange}
                  />
                  <button
                    type="button"
                    onClick={() => setShowConfirmPassword(!showConfirmPassword)}
                    className="absolute right-3 top-1/2 transform -translate-y-1/2"
                    aria-label={
                      showConfirmPassword ? "Hide password" : "Show password"
                    }
                  >
                    {showConfirmPassword ? (
                      <EyeClosedIcon className="h-5 w-5 text-gray-400" />
                    ) : (
                      <EyeIcon className="h-5 w-5 text-gray-400" />
                    )}
                  </button>
                </div>
                {formErrors.confirm_password && (
                  <p className="text-red-500 text-sm">
                    {formErrors.confirm_password}
                  </p>
                )}
              </div>

              <div className="space-y-2">
                <Label htmlFor="date_of_birth" className="text-base">
                  Birthdate
                </Label>
                <div className="relative">
                  <Input
                    type="date"
                    id="date_of_birth"
                    name="date_of_birth"
                    className="[&::-webkit-calendar-picker-indicator]:opacity-0 w-full p-3.5 border-2 rounded-lg focus:ring-2 focus:ring-blue-500 text-base"
                    value={selectedUser.date_of_birth || ""}
                    onChange={handleChange}
                    max={new Date().toISOString().split("T")[0]}
                  />
                  <span className="absolute right-3 top-1/2 -translate-y-1/2 text-gray-500 dark:text-gray-400">
                    <CalenderIcon className="size-5" />
                  </span>
                </div>
                {formErrors.date_of_birth && (
                  <p className="text-red-500 text-sm">
                    {formErrors.date_of_birth}
                  </p>
                )}
              </div>

              <div className="flex justify-end gap-3 pt-4">
                <Button
                  type="button"
                  variant="outline"
                  onClick={() => {
                    setIsDialogOpen(false);
                    setSelectedUser(null);
                    setFormErrors({});
                    setProfilePictureFile(null);
                  }}
                  disabled={isSubmitting}
                >
                  Cancel
                </Button>
                <Button
                  type="submit"
                  variant="primary"
                  disabled={!isFormValid || isSubmitting}
                >
                  {isSubmitting ? (
                    <span className="flex items-center gap-2">
                      <Loader2Icon className="animate-spin size-4" />
                      Saving...
                    </span>
                  ) : (
                    "Save Changes"
                  )}
                </Button>
              </div>
            </form>
          )}
        </DialogContent>
      </Dialog>

      {/* Edit Confirmation Dialog */}
      <Dialog open={isConfirmDialogOpen} onOpenChange={setIsConfirmDialogOpen}>
        <DialogContent className="w-full rounded-lg bg-white dark:bg-gray-800 p-8 shadow-xl">
          <DialogHeader className="mb-8">
            <DialogTitle className="text-3xl font-bold text-gray-800 dark:text-white">
              Confirm Changes
            </DialogTitle>
          </DialogHeader>

          <div className="space-y-4">
            <p className="text-gray-600 dark:text-gray-400">
              Are you sure you want to update this user's information?
            </p>

            <div className="flex justify-end gap-3 pt-4">
              <Button
                type="button"
                variant="outline"
                onClick={() => setIsConfirmDialogOpen(false)}
                disabled={isSubmitting}
              >
                Cancel
              </Button>
              <Button
                type="button"
                variant="primary"
                onClick={handleConfirmedEdit}
                disabled={isSubmitting}
              >
                {isSubmitting ? (
                  <span className="flex items-center gap-2">
                    <Loader2 className="animate-spin size-4" />
                    Updating...
                  </span>
                ) : (
                  "Confirm Changes"
                )}
              </Button>
            </div>
          </div>
        </DialogContent>
      </Dialog>

      {/* View User Dialog */}
      <Dialog open={isViewDialogOpen} onOpenChange={setIsViewDialogOpen}>
        <DialogContent className="w-full rounded-lg bg-white dark:bg-gray-800 p-8 shadow-xl max-w-2xl">
          <DialogHeader className="mb-6">
            <div className="flex items-center gap-4">
              {userToView?.profile_picture ? (
                <img
                  src={`http://127.0.0.1:8000${userToView.profile_picture}`}
                  className="w-16 h-16 rounded-full object-cover border-2 border-gray-200 dark:border-gray-600"
                  alt="Profile"
                />
              ) : (
                <div
                  className={`w-16 h-16 rounded-full flex items-center justify-center text-white text-xl font-bold ${getAvatarColor(
                    userToView?.id || 0,
                    userToView?.first_name || "",
                    userToView?.last_name || ""
                  )}`}
                >
                  {getUserInitials(
                    userToView?.first_name || "",
                    userToView?.last_name || ""
                  )}
                </div>
              )}
              <div>
                <DialogTitle className="text-2xl font-bold text-gray-800 dark:text-white">
                  {userToView?.first_name} {userToView?.last_name}
                </DialogTitle>
                <DialogDescription className="text-gray-600 dark:text-gray-400">
                  {roleMap[userToView?.role || ""]}{" "}
                  {userToView?.school &&
                    `• ${getSchoolName(userToView.school)}`}
                </DialogDescription>
              </div>
            </div>
          </DialogHeader>

          {userToView && (
            <div className="space-y-6">
              <div className="grid grid-cols-1 md:grid-cols-2 gap-6">
                {/* Basic Information */}
                <div className="space-y-4">
                  <h3 className="text-lg font-semibold text-gray-800 dark:text-white border-b pb-2">
                    Basic Information
                  </h3>
                  <div className="space-y-3">
                    <div>
                      <Label className="text-sm font-medium text-gray-500 dark:text-gray-400">
                        Username
                      </Label>
                      <p className="text-gray-800 dark:text-gray-200 mt-1">
                        {userToView.username}
                      </p>
                    </div>
                    <div>
                      <Label className="text-sm font-medium text-gray-500 dark:text-gray-400">
                        Email
                      </Label>
                      <p className="text-gray-800 dark:text-gray-200 mt-1">
                        {userToView.email}
                      </p>
                    </div>
                    <div>
                      <Label className="text-sm font-medium text-gray-500 dark:text-gray-400">
                        Phone
                      </Label>
                      <p className="text-gray-800 dark:text-gray-200 mt-1">
                        {userToView.phone_number || "Not provided"}
                      </p>
                    </div>
                  </div>
                </div>

                {/* Additional Details */}
                <div className="space-y-4">
                  <h3 className="text-lg font-semibold text-gray-800 dark:text-white border-b pb-2">
                    Additional Details
                  </h3>
                  <div className="space-y-3">
                    <div>
                      <Label className="text-sm font-medium text-gray-500 dark:text-gray-400">
                        Role
                      </Label>
                      <p className="text-gray-800 dark:text-gray-200 mt-1">
                        {roleMap[userToView.role]}
                      </p>
                    </div>
                    {userToView.school && (
                      <div>
                        <Label className="text-sm font-medium text-gray-500 dark:text-gray-400">
                          School
                        </Label>
                        <p className="text-gray-800 dark:text-gray-200 mt-1">
                          {getSchoolName(userToView.school)}
                        </p>
                      </div>
                    )}
                    <div>
                      <Label className="text-sm font-medium text-gray-500 dark:text-gray-400">
                        Date of Birth
                      </Label>
                      <p className="text-gray-800 dark:text-gray-200 mt-1">
                        {userToView.date_of_birth
                          ? new Date(
                              userToView.date_of_birth
                            ).toLocaleDateString()
                          : "Not provided"}
                        {userToView.date_of_birth && (
                          <span className="text-gray-500 dark:text-gray-400 text-sm ml-2">
                            ({calculateAge(userToView.date_of_birth)} years old)
                          </span>
                        )}
                      </p>
                    </div>
                    <div className="flex items-baseline gap-2">
                      <Label className="text-sm font-medium text-gray-500 dark:text-gray-400 leading-none">
                        Status
                      </Label>
                      <Badge color={userToView.is_active ? "success" : "error"}>
                        {userToView.is_active ? "Active" : "Archived"}
                      </Badge>
                    </div>
                  </div>
                </div>
              </div>

              {/* Account Information */}
              <div className="space-y-4">
                <h3 className="text-lg font-semibold text-gray-800 dark:text-white border-b pb-2">
                  Account Information
                </h3>
                <div className="grid grid-cols-1 md:grid-cols-2 gap-4">
                  <div>
                    <Label className="text-sm font-medium text-gray-500 dark:text-gray-400">
                      Date Joined
                    </Label>
                    <p className="text-gray-800 dark:text-gray-200 mt-1">
                      {new Date(userToView.date_joined).toLocaleString()}
                    </p>
                  </div>
                  {/* <div>
                    <Label className="text-sm font-medium text-gray-500 dark:text-gray-400">
                      Last Login
                    </Label>
                    <p className="text-gray-800 dark:text-gray-200 mt-1">
                      {userToView.last_login
                        ? new Date(userToView.last_login).toLocaleString()
                        : "Never logged in"}
                    </p>
                  </div> */}
                </div>
              </div>

              <div className="flex justify-end gap-3 pt-6">
                <Button
                  type="button"
                  variant="outline"
                  onClick={() => setIsViewDialogOpen(false)}
                >
                  Close
                </Button>
                {/* <Button
                  type="button"
                  variant="primary"
                  onClick={() => {
                    setIsViewDialogOpen(false);
                    handleEditUser(userToView);
                  }}
                >
                  Edit User
                </Button> */}
              </div>
            </div>
          )}
        </DialogContent>
      </Dialog>

      {/* Delete Confirmation Dialog */}
      <Dialog open={isDeleteDialogOpen} onOpenChange={setIsDeleteDialogOpen}>
        <DialogContent className="w-full rounded-lg bg-white dark:bg-gray-800 p-8 shadow-xl">
          <DialogHeader className="mb-8">
            <DialogTitle className="text-3xl font-bold text-gray-800 dark:text-white">
              Delete User
            </DialogTitle>
          </DialogHeader>

          {userToDelete && (
            <div className="space-y-4">
              <p className="text-gray-600 dark:text-gray-400">
                Are you sure you want to permanently delete user{" "}
                <strong>
                  {userToDelete.first_name} {userToDelete.last_name}
                </strong>
                ? This action cannot be undone.
              </p>

              <div className="flex justify-end gap-3 pt-4">
                <Button
                  type="button"
                  variant="outline"
                  onClick={() => {
                    setIsDeleteDialogOpen(false);
                    setUserToDelete(null);
                  }}
                  disabled={isSubmitting}
                >
                  Cancel
                </Button>
                <Button
                  type="button"
                  variant="error"
                  onClick={handleDeleteConfirm}
                  disabled={isSubmitting}
                >
                  {isSubmitting ? (
                    <span className="flex items-center gap-2">
                      <Loader2 className="animate-spin size-4" />
                      Deleting...
                    </span>
                  ) : (
                    "Delete"
                  )}
                </Button>
              </div>
            </div>
          )}
        </DialogContent>
      </Dialog>

      {/* Archive Confirmation Dialog */}
      <Dialog open={isArchiveDialogOpen} onOpenChange={setIsArchiveDialogOpen}>
        <DialogContent className="w-full rounded-lg bg-white dark:bg-gray-800 p-8 shadow-xl">
          <DialogHeader className="mb-8">
            <DialogTitle className="text-3xl font-bold text-gray-800 dark:text-white">
              {userToArchive?.is_active ? "Archive User" : "Restore User"}
            </DialogTitle>
          </DialogHeader>

          {userToArchive && (
            <div className="space-y-4">
              <p className="text-gray-600 dark:text-gray-400">
                Are you sure you want to{" "}
                {userToArchive.is_active ? "archive" : "restore"} user{" "}
                <strong>
                  {userToArchive.first_name} {userToArchive.last_name}
                </strong>
                ?{" "}
                {userToArchive.is_active
                  ? "Archived users will not be able to log in."
                  : "Restored users will regain access to the system."}
              </p>

              <div className="flex justify-end gap-3 pt-4">
                <Button
                  type="button"
                  variant="outline"
                  onClick={() => {
                    setIsArchiveDialogOpen(false);
                    setUserToArchive(null);
                  }}
                  disabled={isSubmitting}
                >
                  Cancel
                </Button>
                <Button
                  type="button"
                  color={userToArchive.is_active ? "warning" : "success"}
                  onClick={handleArchiveConfirm}
                  disabled={isSubmitting}
                >
                  {isSubmitting ? (
                    <span className="flex items-center gap-2">
                      <Loader2 className="animate-spin size-4" />
                      {userToArchive.is_active
                        ? "Archiving..."
                        : "Restoring..."}
                    </span>
                  ) : userToArchive.is_active ? (
                    "Archive"
                  ) : (
                    "Restore"
                  )}
                </Button>
              </div>
            </div>
          )}
        </DialogContent>
      </Dialog>

      {/* Bulk Archive Confirmation Dialog */}
      <Dialog
        open={isBulkArchiveDialogOpen}
        onOpenChange={setIsBulkArchiveDialogOpen}
      >
        <DialogContent className="w-full rounded-lg bg-white dark:bg-gray-800 p-8 shadow-xl">
          <DialogHeader className="mb-8">
            <DialogTitle className="text-3xl font-bold text-gray-800 dark:text-white">
              {showArchived ? "Restore Users" : "Archive Users"}
            </DialogTitle>
          </DialogHeader>

          <div className="space-y-4">
            <p className="text-gray-600 dark:text-gray-400">
              Are you sure you want to {showArchived ? "restore" : "archive"}{" "}
              {selectedUsers.length} selected user
              {selectedUsers.length > 1 ? "s" : ""}?{" "}
              {showArchived
                ? "Restored users will regain access to the system."
                : "Archived users will not be able to log in."}
            </p>

            <div className="flex justify-end gap-3 pt-4">
              <Button
                type="button"
                variant="outline"
                onClick={() => setIsBulkArchiveDialogOpen(false)}
                disabled={isSubmitting}
              >
                Cancel
              </Button>
              <Button
                type="button"
                color={showArchived ? "success" : "warning"}
                onClick={() => handleBulkArchive(!showArchived)}
                disabled={isSubmitting}
              >
                {isSubmitting ? (
                  <span className="flex items-center gap-2">
                    <Loader2 className="animate-spin size-4" />
                    {showArchived ? "Restoring..." : "Archiving..."}
                  </span>
                ) : showArchived ? (
                  "Restore Users"
                ) : (
                  "Archive Users"
                )}
              </Button>
            </div>
          </div>
        </DialogContent>
      </Dialog>
    </div>
  );
}<|MERGE_RESOLUTION|>--- conflicted
+++ resolved
@@ -1280,9 +1280,6 @@
                 selectedUser.role === "school_admin") && (
                 <SchoolSelect
                   value={selectedUser.school}
-<<<<<<< HEAD
-                  onChange={handleSchoolChange}
-=======
                   onChange={(schoolId: number | null) => {
                     setSelectedUser((prev) => ({
                       ...prev!,
@@ -1294,7 +1291,6 @@
                             ) || null,
                     }));
                   }}
->>>>>>> f8c057a6
                   required
                   error={formErrors.school}
                 />

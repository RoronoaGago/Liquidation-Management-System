/* eslint-disable @typescript-eslint/no-unused-vars */
/* eslint-disable @typescript-eslint/no-explicit-any */
import React, { useState, useRef, useEffect } from "react";
import { Disclosure, Transition } from "@headlessui/react";
import PageBreadcrumb from "@/components/common/PageBreadCrumb";
import {
  Search,
  ChevronDown,
  Info,
  X,
  Plus,
  AlertCircle,
  AlertTriangle,
  ArrowRight,
  CheckCircle,
  FileText,
  Copy,
} from "lucide-react";
import Button from "@/components/ui/button/Button";
import Input from "@/components/form/input/InputField";
import { ListOfPriority, ListofPriorityData } from "@/lib/types";
import { toast } from "react-toastify";
import "react-toastify/dist/ReactToastify.css";
import { useLocation, useNavigate } from "react-router";
import {
  Dialog,
  DialogContent,
  DialogDescription,
  DialogHeader,
  DialogTitle,
} from "@/components/ui/dialog";
import api from "@/api/axios";
import DocumentTextIcon from "@heroicons/react/outline/DocumentTextIcon";

const CATEGORY_LABELS: Record<string, string> = {
  travel: "Travel Expenses",
  training: "Training Expenses",
  scholarship: "Scholarship Grants/Expenses",
  supplies: "Office Supplies & Materials Expenses",
  utilities: "Utilities Expenses",
  communication: "Communication Expenses",
  awards: "Awards/Rewards/Prizes Expenses",
  survey: "Survey, Research, Exploration and Development Expenses",
  confidential: "Confidential & Intelligence Expenses",
  extraordinary: "Extraordinary and Miscellaneous Expenses",
  professional: "Professional Service Expenses",
  services: "General Services",
  maintenance: "Repairs and Maintenance Expenses",
  financial_assistance: "Financial Assistance/Subsidy Expenses",
  taxes: "Taxes, Duties and Licenses Expenses",
  labor: "Labor and Wages Expenses",
  other_maintenance: "Other Maintenance and Operating Expenses",
  financial: "Financial Expenses",
  non_cash: "Non-cash Expenses",
  losses: "Losses",
};

const MOOERequestPage = () => {
  const location = useLocation();
  const navigate = useNavigate();
  const [priorities, setPriorities] = useState<ListofPriorityData[]>([]);
  const [selected, setSelected] = useState<{ [key: string]: string }>({});
  const [selectedOrder, setSelectedOrder] = useState<string[]>([]); // Track selection order
  const [filterOptions, setFilterOptions] = useState<{ searchTerm: string }>({
    searchTerm: "",
  });
  const [, setCurrentPage] = useState(1);
  const [loading, setLoading] = useState(true);
  const [fetchError, setFetchError] = useState<string | null>(null);
  const [submitting, setSubmitting] = useState(false);
  const [actionLoading, setActionLoading] = useState(false);
  const debounceTimeout = useRef<NodeJS.Timeout | null>(null);
  const [hasPendingRequest, setHasPendingRequest] = useState(true);
  const [pendingRequestData, setPendingRequestData] = useState<any>(null);
  const [hasActiveLiquidation, setHasActiveLiquidation] = useState(false);
  const [activeLiquidationData, setActiveLiquidationData] = useState<any>(null);
  const [showStatusDialog, setShowStatusDialog] = useState(false);
  const [showSuccessDialog, setShowSuccessDialog] = useState(false);
  const [showRequirementsDialog, setShowRequirementsDialog] = useState(false);
  const [currentPriorityRequirements, setCurrentPriorityRequirements] =
    useState<string[]>([]);
  const [currentPriorityTitle, setCurrentPriorityTitle] = useState("");
  const [allocatedBudget, setAllocatedBudget] = useState<number>(0);
  const [hasPastLiquidation, setHasPastLiquidation] = useState(false);
  const [expenseToRemove, setExpenseToRemove] = useState<string | null>(null);
  const [showClearAllDialog, setShowClearAllDialog] = useState(false);
  const [lastRequestId, setLastRequestId] = useState<string | null>(null);
  const [isAdvanceRequest, setIsAdvanceRequest] = useState(false);
  const [targetMonth, setTargetMonth] = useState("");

  // State for submit confirmation dialog
  const [showSubmitDialog, setShowSubmitDialog] = useState(false);

  // State for selecting all in a category
  const [categoryToSelect, setCategoryToSelect] = useState<string | null>(null);

  // State for next request month and year
  const [nextRequestMonth, setNextRequestMonth] = useState<number | null>(null);
  const [nextRequestYear, setNextRequestYear] = useState<number | null>(null);
  const [isBehind, setIsBehind] = useState(false);
  const [lastLiquidatedMonth, setLastLiquidatedMonth] = useState<number | null>(
    null
  );
  const [lastLiquidatedYear, setLastLiquidatedYear] = useState<number | null>(
    null
  );

  // Function to select all items in a category
  const doCategorySelectAll = (category: string) => {
    if (!category) return;
    const items = categories[category]?.filter(
      (p) => selected[p.expenseTitle] === undefined
    );
    if (items && items.length > 0) {
      setSelected((prev) => {
        const updated = { ...prev };
        items.forEach((p) => {
          updated[p.expenseTitle] = "";
        });
        return updated;
      });
      setSelectedOrder((prevOrder) => [
        ...items.map((p) => p.expenseTitle),
        ...prevOrder,
      ]);
    }
    setCategoryToSelect(null);
  };

  // Handle pre-filling from a rejected request
  useEffect(() => {
    if (location.state?.rejectedRequestId) {
      const initialSelected = location.state.priorities.reduce(
        (acc: any, priority: any) => {
          acc[priority.priority.expenseTitle] = priority.amount;
          return acc;
        },
        {}
      );
      setSelected(initialSelected);
      setSelectedOrder(
        location.state.priorities.map((p: any) => p.priority.expenseTitle)
      );
      toast.info(
        <div>
          <p>You're editing a rejected request.</p>
          <p className="font-medium">
            Reason: {location.state.rejectionComment}
          </p>
        </div>,
        {
          autoClose: 8000,
          closeButton: false,
        }
      );
    }
  }, [location.state]);

  // Fetch priorities and check for pending requests or active liquidations
  useEffect(() => {
    const fetchData = async () => {
      setLoading(true);
      setFetchError(null);
      try {
        const [prioritiesResponse, pendingCheckResponse] = await Promise.all([
          api.get("priorities/"),
          api.get("check-pending-requests/"),
        ]);

        const data = Array.isArray(prioritiesResponse.data)
          ? prioritiesResponse.data
          : prioritiesResponse.data.results || [];
        const activeLOPs = data.filter((p: ListOfPriority) => p.is_active); // Only active LOPs
        setPriorities(activeLOPs);

        const hasPending = pendingCheckResponse.data.has_pending_request;
        const activeLiquidation = pendingCheckResponse.data.active_liquidation;
        const hasActive =
          !!activeLiquidation && activeLiquidation.status !== "liquidated";

        setHasPendingRequest(hasPending);
        setHasActiveLiquidation(hasActive);
        setPendingRequestData(pendingCheckResponse.data.pending_request);
        setActiveLiquidationData(activeLiquidation);

        if (hasPending || hasActive) {
          setShowStatusDialog(true);
        } else {
          setShowStatusDialog(false);
        }
      } catch (error: any) {
        setFetchError(
          error.response?.data?.message ||
            "Failed to fetch data. Please try again."
        );
        console.error("Error:", error);
      } finally {
        setLoading(false);
      }
    };
    fetchData();
  }, []);

  // Fetch school max_budget on mount
  useEffect(() => {
    const fetchSchoolBudget = async () => {
      try {
        const userRes = await api.get("/users/me/");
        const schoolId = userRes.data.school?.schoolId;
        if (!schoolId) {
          setAllocatedBudget(0);
          return;
        }
        const schoolRes = await api.get(`/schools/${schoolId}/`);
        setAllocatedBudget(Number(schoolRes.data.max_budget) || 0);

        // Get last liquidated month and year
        const lastMonth = schoolRes.data.last_liquidated_month;
        const lastYear = schoolRes.data.last_liquidated_year;
        setLastLiquidatedMonth(lastMonth);
        setLastLiquidatedYear(lastYear);

        // Calculate next month to request
        let nextMonth, nextYear;
        if (lastMonth && lastYear) {
          nextMonth = lastMonth === 12 ? 1 : lastMonth + 1;
          nextYear = lastMonth === 12 ? lastYear + 1 : lastYear;
        } else {
          // If no liquidation history, use current month
          const now = new Date();
          nextMonth = now.getMonth() + 1;
          nextYear = now.getFullYear();
        }
        setNextRequestMonth(nextMonth);
        setNextRequestYear(nextYear);

        // Check if behind schedule
        const currentDate = new Date();
        const currentMonth = currentDate.getMonth() + 1;
        const currentYear = currentDate.getFullYear();
        const isBehindSchedule =
          nextYear < currentYear ||
          (nextYear === currentYear && nextMonth < currentMonth);
        setIsBehind(isBehindSchedule);
      } catch (error) {
        setAllocatedBudget(0);
        console.error("Failed to fetch allocated budget:", error);
      }
    };
    fetchSchoolBudget();
  }, []);

  const isFormDisabled = hasPendingRequest || hasActiveLiquidation;
  useEffect(() => {
    const fetchNextMonth = async () => {
      try {
        const response = await api.get("requests/next-available-month/");
        setTargetMonth(response.data.next_available_month);
        setIsAdvanceRequest(response.data.is_advance_request);
      } catch (error) {
        console.error("Failed to fetch next available month:", error);
      }
    };

    if (!isFormDisabled) {
      fetchNextMonth();
    }
  }, [isFormDisabled]);
  // Update handleCheck to track selection order
  const handleCheck = (expense: string) => {
    setSelected((prev) => {
      if (expense in prev) {
        setSelectedOrder((prevOrder) =>
          prevOrder.filter((item) => item !== expense)
        );
        const { [expense]: _, ...rest } = prev;
        return rest;
      } else {
        setSelectedOrder((prevOrder) => [expense, ...prevOrder]);
        return { ...prev, [expense]: "" };
      }
    });
  };

  const formatNumberWithCommas = (value: string) => {
    const num = value.replace(/,/g, "");
    if (num === "") return "";
    if (isNaN(Number(num))) return value;
    return Number(num).toLocaleString();
  };

  const handleAmountChange = (expense: string, value: string) => {
    const cleanValue = value.replace(/[^0-9.]/g, "");

    if (cleanValue === "") {
      setSelected((prev) => ({ ...prev, [expense]: "" }));
      return;
    }

    if (!isNaN(Number(cleanValue)) && Number(cleanValue) >= 0) {
      const newAmount = Number(cleanValue);
      const currentTotal = Object.entries(selected).reduce(
        (sum, [key, amt]) =>
          key === expense
            ? sum
            : sum + (amt ? Number(amt.replace(/,/g, "")) : 0),
        0
      );
      const newTotal = currentTotal + newAmount;

      if (newTotal > allocatedBudget) {
        toast.error(
          `Total amount cannot exceed allocated budget of ₱${allocatedBudget.toLocaleString()}`
        );
        return;
      }

      const formattedValue = formatNumberWithCommas(cleanValue);
      setSelected((prev) => ({ ...prev, [expense]: formattedValue }));
    }
  };

  const handleNavigation = () => {
    if (hasPendingRequest) {
      navigate("/requests-history");
    } else if (hasActiveLiquidation) {
      navigate("/liquidation");
    }
  };

  const totalAmount = Object.values(selected).reduce(
    (sum, amount) => sum + (amount ? Number(amount.replace(/,/g, "")) : 0),
    0
  );

  const selectedPriorities = Object.entries(selected)
    .map(([expenseTitle, amount]) => {
      const priority = priorities.find((p) => p.expenseTitle === expenseTitle);
      return priority
        ? { LOPID: priority.LOPID.toString(), amount: amount.replace(/,/g, "") }
        : null;
    })
    .filter(Boolean) as { LOPID: string; amount: string }[];

  const [copyLoading, setCopyLoading] = useState(false);

  const handleCopyPrevious = async () => {
    setCopyLoading(true);
    try {
      const res = await api.get("last-liquidated-request/");
      if (res.data && res.data.priorities) {
        // Pre-fill selected expenses
        const initialSelected = {} as { [key: string]: string };
        res.data.priorities.forEach(
          (p: { expenseTitle: string; amount: string }) => {
            initialSelected[p.expenseTitle] = p.amount;
          }
        );
        setSelected(initialSelected);
        setSelectedOrder(
          res.data.priorities.map(
            (p: { expenseTitle: string; amount: string }) => p.expenseTitle
          )
        );
        setHasPastLiquidation(true); // Set to true since we found a past liquidation
        toast.success("Previous liquidated request copied!");
      }
    } catch (err) {
      setHasPastLiquidation(false); // Set to false if no past liquidation found
      toast.error("No previous liquidated request found!");
    } finally {
      setCopyLoading(false);
    }
  };
  const checkEligibility = async () => {
    try {
      const response = await api.get(
        `requests/check-eligibility/?month=${targetMonth}`
      );
      return response.data.can_submit_request;
    } catch (error) {
      console.error("Eligibility check failed:", error);
      return false;
    }
  };
  const handleSubmit = async (e: React.FormEvent) => {
    e.preventDefault();
    setActionLoading(true);
    setSubmitting(true);
    // Check eligibility first
    const canSubmit = await checkEligibility();
    if (!canSubmit) {
      toast.error("You are not eligible to submit a request at this time.");
      return;
    }
    try {
      // Get the next available month from the backend
      const nextMonthResponse = await api.get("requests/next-available-month/");
      const { next_available_month, is_advance_request } =
        nextMonthResponse.data;

      let requestId: string | null = null;
      if (location.state?.rejectedRequestId) {
        const res = await api.put(
          `requests/${location.state.rejectedRequestId}/resubmit/`,
          {
            priority_amounts: selectedPriorities,
            request_monthyear: next_available_month, // Add this
          }
        );
        requestId = res.data?.request_id || location.state.rejectedRequestId;
      } else {
        // Use the calculated next month instead of current month
        const monthName =
          nextRequestMonth && nextRequestYear
            ? new Date(nextRequestYear, nextRequestMonth - 1).toLocaleString(
                "default",
                { month: "long" }
              )
            : new Date().toLocaleString("default", { month: "long" });
        const year = nextRequestYear || new Date().getFullYear();

        const res = await api.post("requests/", {
          priority_amounts: selectedPriorities,
          request_monthyear: next_available_month, // Use the backend-provided month
          notes: location.state?.rejectedRequestId
            ? `Resubmission of rejected request ${location.state.rejectedRequestId}`
            : undefined,
        });
        requestId = res.data?.request_id;
      }
      // Show appropriate message based on whether it's an advance request
      if (is_advance_request) {
        toast.success(
          `Advance request submitted for ${next_available_month}. It will become pending when the month arrives.`,
          { autoClose: 6000 }
        );
      } else {
        toast.success("Request submitted successfully!");
      }

      setSelected({});
      setSelectedOrder([]);
      setLastRequestId(requestId || null);
      setShowSuccessDialog(true);

      setTimeout(() => {
        setShowSuccessDialog(false);
        navigate("/"); // Redirect to dashboard instead of history
      }, 4000);
    } catch (error: any) {
      console.error("Error:", error);
      const errorMessage =
        error.response?.data?.message ||
        "Failed to submit fund request. Please try again.";
      toast.error(errorMessage, { autoClose: 4000 });
    } finally {
      setSubmitting(false);
      setActionLoading(false);
    }
  };
  useEffect(() => {
    const checkPastLiquidation = async () => {
      try {
        const res = await api.get("last-liquidated-request/");
        if (res.data && res.data.priorities) {
          setHasPastLiquidation(true);
        }
      } catch (err) {
        setHasPastLiquidation(false);
      }
    };
    checkPastLiquidation();
  }, []);
  const handleSearchChange = (e: React.ChangeEvent<HTMLInputElement>) => {
    const value = e.target.value;
    if (debounceTimeout.current) {
      clearTimeout(debounceTimeout.current);
    }
    debounceTimeout.current = setTimeout(() => {
      setFilterOptions((prev) => ({
        ...prev,
        searchTerm: value,
      }));
      setCurrentPage(1);
    }, 10);
  };

  const filteredExpenses = priorities.filter((priority) =>
    priority.expenseTitle
      .toLowerCase()
      .includes(filterOptions.searchTerm.toLowerCase())
  );

  // Group and sort priorities by category
  const categories = React.useMemo(() => {
    const map: { [cat: string]: ListofPriorityData[] } = {};
    priorities.forEach((p) => {
      if (!map[p.category]) map[p.category] = [];
      map[p.category].push(p);
    });

    // Sort each category's priorities alphabetically
    Object.keys(map).forEach((cat) => {
      map[cat].sort((a, b) => a.expenseTitle.localeCompare(b.expenseTitle));
    });

    return map;
  }, [priorities]);

  // Get sorted category keys
  const sortedCategoryKeys = Object.keys(categories).sort((a, b) =>
    (CATEGORY_LABELS[a] || a).localeCompare(CATEGORY_LABELS[b] || b)
  );

  // For pagination: get all category keys with unchecked items

  // Pagination logic

  // Show requirements for a priority
  const showRequirements = (expenseTitle: string) => {
    const priority = priorities.find((p) => p.expenseTitle === expenseTitle);

    if (priority && priority.requirements) {
      const requirementTitles = priority.requirements
        .filter(
          (
            req
          ): req is {
            requirementID: number;
            requirementTitle: string;
            is_required: boolean;
          } => "requirementTitle" in req
        )
        .map((req) => req.requirementTitle);

      setCurrentPriorityRequirements(requirementTitles);
      setCurrentPriorityTitle(expenseTitle);
      setShowRequirementsDialog(true);
    } else {
      setCurrentPriorityRequirements([]);
      setCurrentPriorityTitle(expenseTitle);
      setShowRequirementsDialog(true);
    }
  };

  // Get selected items in the order they were selected
  const orderedSelectedItems = selectedOrder
    .filter((expense) => selected[expense] !== undefined)
    .map((expense) => ({
      expenseTitle: expense,
      amount: selected[expense],
    }));

  return (
    <div className="container mx-auto rounded-2xl bg-white px-5 pb-5 pt-5 dark:bg-white/[0.03] sm:px-6 sm:pt-6">
      <PageBreadcrumb pageTitle="List of Priorities" />

      {/* Remove Expense Dialog */}
      <Dialog
        open={!!expenseToRemove}
        onOpenChange={() => setExpenseToRemove(null)}
      >
        <DialogContent>
          <DialogHeader>
            <DialogTitle>Confirm Removal</DialogTitle>
            <DialogDescription>
              Are you sure you want to remove this expense from your request?
            </DialogDescription>
          </DialogHeader>
          <div className="mt-4 space-y-2">
            <p className="font-medium">
              Expense: <span className="text-brand-600">{expenseToRemove}</span>
            </p>
            <div className="flex justify-end gap-2 mt-4">
              <Button
                variant="outline"
                onClick={() => setExpenseToRemove(null)}
              >
                Cancel
              </Button>
              <Button
                variant="destructive"
                onClick={() => {
                  if (expenseToRemove) handleCheck(expenseToRemove);
                  setExpenseToRemove(null);
                }}
              >
                Remove Expense
              </Button>
            </div>
          </div>
        </DialogContent>
      </Dialog>

      {/* Clear All Dialog */}
      <Dialog open={showClearAllDialog} onOpenChange={setShowClearAllDialog}>
        <DialogContent>
          <DialogHeader>
            <DialogTitle>Clear All Selections</DialogTitle>
            <DialogDescription>
              This will remove all selected expenses from your request.
            </DialogDescription>
          </DialogHeader>
          <div className="mt-4 space-y-2">
            <p className="font-medium">
              {Object.keys(selected).length} items will be removed
            </p>
            <div className="flex justify-end gap-2 mt-4">
              <Button
                variant="outline"
                onClick={() => setShowClearAllDialog(false)}
              >
                Cancel
              </Button>
              <Button
                variant="destructive"
                onClick={() => {
                  setSelected({});
                  setShowClearAllDialog(false);
                  toast.success("Cleared all selections");
                }}
              >
                Clear All
              </Button>
            </div>
          </div>
        </DialogContent>
      </Dialog>

      {/* Success Dialog */}
      <Dialog open={showSuccessDialog} onOpenChange={setShowSuccessDialog}>
        <DialogContent className="flex flex-col items-center justify-center">
          <DialogHeader>
            <DialogTitle className="text-center">
              Request Submitted!
            </DialogTitle>
            <DialogDescription className="text-center">
              Your MOOE request for{" "}
              {nextRequestMonth && nextRequestYear
                ? `${new Date(
                    nextRequestYear,
                    nextRequestMonth - 1
                  ).toLocaleString("default", {
                    month: "long",
                  })} ${nextRequestYear}`
                : "the selected month"}{" "}
              was submitted successfully.
            </DialogDescription>
          </DialogHeader>
          <div className="flex flex-col items-center py-4">
            <CheckCircle className="h-16 w-16 text-green-500 mb-4" />
            {lastRequestId && (
              <div className="mb-2 text-center">
                <span className="text-gray-700 dark:text-gray-200 text-sm">
                  Request ID:&nbsp;
                  <span className="font-semibold text-brand-600 dark:text-brand-400">
                    {lastRequestId}
                  </span>
                </span>
              </div>
            )}
            <p className="text-gray-600 dark:text-gray-300 text-center">
              Redirecting to dashboard...
            </p>
          </div>
        </DialogContent>
      </Dialog>

      {/* Requirements Dialog */}
      <Dialog
        open={showRequirementsDialog}
        onOpenChange={setShowRequirementsDialog}
      >
        <DialogContent className="w-full max-w-[95vw] sm:max-w-md flex flex-col max-h-[90vh]">
          <DialogHeader>
            <DialogTitle>Document Requirements</DialogTitle>
            <DialogDescription>For: {currentPriorityTitle}</DialogDescription>
          </DialogHeader>
          <div className="mt-4 max-h-[60vh] overflow-y-auto px-1">
            {currentPriorityRequirements.length > 0 ? (
              <ul className="space-y-3 pr-2">
                {currentPriorityRequirements.map((req, index) => {
                  const isRequired = true; // Default to required
                  return (
                    <li
                      key={index}
                      className="flex items-start gap-3 p-3 bg-gray-50 dark:bg-gray-700/30 rounded-lg"
                    >
                      <DocumentTextIcon className="h-5 w-5 text-gray-500 flex-shrink-0 mt-0.5" />
                      <div className="flex-1">
                        <div className="flex items-center justify-between">
                          <span className="text-gray-800 dark:text-white">
                            {req}
                          </span>
                          {isRequired ? (
                            <span className="text-xs px-2 py-1 bg-red-100 text-red-800 dark:bg-red-900/20 dark:text-red-300 rounded-full">
                              Required
                            </span>
                          ) : (
                            <span className="text-xs px-2 py-1 bg-blue-100 text-blue-800 dark:bg-blue-900/20 dark:text-blue-300 rounded-full">
                              Optional
                            </span>
                          )}
                        </div>
                        <p className="mt-1 text-xs text-gray-500 dark:text-gray-400">
                          PDF format required
                        </p>
                      </div>
                    </li>
                  );
                })}
              </ul>
            ) : (
              <p className="text-gray-500 dark:text-gray-400">
                No specific requirements for this priority.
              </p>
            )}
          </div>
        </DialogContent>
      </Dialog>

      {/* Status Dialog */}
      <Dialog open={showStatusDialog} onOpenChange={setShowStatusDialog}>
        <DialogContent
          className="[&>button]:hidden w-full max-w-[95vw] rounded-lg bg-white dark:bg-gray-800 p-0 overflow-hidden shadow-2xl sm:max-w-lg border border-gray-200 dark:border-gray-700 flex flex-col max-h-[90vh]"
          onInteractOutside={(e) => e.preventDefault()}
          onEscapeKeyDown={(e) => e.preventDefault()}
        >
          <div className="bg-gradient-to-r from-brand-50 to-gray-50 dark:from-gray-700 dark:to-gray-800 px-6 py-5 border-b border  -gray-100 dark:border-gray-700">
            <div className="flex items-center gap-4">
              <div className="p-2.5 rounded-lg bg-brand-100/80 dark:bg-brand-900/30 text-brand-600 dark:text-brand-400">
                <AlertCircle className="h-6 w-6" />
              </div>
              <div>
                <h2 className="text-2xl font-bold text-gray-900 dark:text-white">
                  Action Required
                </h2>
                <p className="text-sm text-gray-500 dark:text-gray-400 mt-1">
                  Please review these important notifications
                </p>
              </div>
            </div>
          </div>

          <div className="space-y-4 px-6 py-5">
            {hasPendingRequest && (
              <div className="flex gap-4 p-4 bg-white dark:bg-gray-800 rounded-lg border border-gray-100 dark:border-gray-700 shadow-sm">
                <div className="flex-shrink-0 p-2 rounded-md text-brand-600 dark:text-brand-400">
                  <AlertTriangle className="h-5 w-5" />
                </div>
                <div className="space-y-2.5">
                  <h3 className="font-semibold text-gray-900 dark:text-white flex items-center gap-2">
                    Pending MOOE Request
                    <span className="inline-flex items-center px-2 py-0.5 rounded-full text-xs font-medium bg-brand-100 text-brand-800 dark:text-brand-200">
                      Attention needed
                    </span>
                  </h3>
                  <div className="text-gray-600 dark:text-gray-300 text-sm space-y-2">
                    <p>
                      You{" "}
                      <span className="font-semibold text-gray-900 dark:text-white">
                        cannot submit
                      </span>{" "}
                      a new request because you have an active request for{" "}
                      <span className="font-semibold text-brand-600 dark:text-brand-400">
                        {pendingRequestData?.request_month}
                      </span>
                      , which must be completed first before submitting new
                      requests.
                    </p>
                  </div>
                </div>
              </div>
            )}
            {hasPendingRequest && pendingRequestData?.status === "advanced" && (
              <div className="flex gap-4 p-4 bg-blue-50 dark:bg-blue-900/10 rounded-lg border border-blue-100 dark:border-blue-900/20">
                <div className="flex-shrink-0 p-2 rounded-md text-blue-600 dark:text-blue-400">
                  <Info className="h-5 w-5" />
                </div>
                <div className="space-y-2.5">
                  <h3 className="font-semibold text-gray-900 dark:text-white">
                    Advance Request Pending
                  </h3>
                  <div className="text-gray-600 dark:text-gray-300 text-sm">
                    <p>
                      You have an advance request for{" "}
                      <span className="font-semibold text-blue-600 dark:text-blue-400">
                        {pendingRequestData?.request_monthyear}
                      </span>
                      . It will become active when the month arrives.
                    </p>
                  </div>
                </div>
              </div>
            )}
            {hasActiveLiquidation && (
              <div className="flex gap-4 p-4 bg-white dark:bg-gray-800 rounded-lg border border-gray-100 dark:border-gray-700 shadow-sm">
                <div className="flex-shrink-0 p-2 rounded-md text-brand-600 dark:text-brand-400">
                  <AlertTriangle className="h-5 w-5" />
                </div>
                <div className="space-y-2.5">
                  <h3 className="font-semibold text-gray-900 dark:text-white">
                    Active Liquidation Process
                    <span className="inline-flex items-center px-2 py-0.5 rounded-full text-xs font-medium bg-brand-100 text-brand-800 dark:text-brand-200">
                      Attention needed
                    </span>
                  </h3>
                  <div className="text-gray-600 dark:text-gray-300 text-sm space-y-2">
                    <p>
                      You{" "}
                      <span className="font-semibold text-gray-900 dark:text-white">
                        cannot submit
                      </span>{" "}
                      a new request because there's an ongoing liquidation
                      process for Request ID:{" "}
                      <span className="font-mono font-medium text-gray-900 dark:text-white bg-gray-100 dark:bg-gray-700 px-2 py-0.5 rounded">
                        {activeLiquidationData?.request?.request_id}
                      </span>
                    </p>
                    <div className="space-y-2">
                      <p>
                        Current status:{" "}
                        <span className="inline-flex items-center px-2.5 py-0.5 rounded-full text-xs font-medium bg-brand-100 dark:bg-brand-900/30 text-brand-800 dark:text-brand-200 capitalize">
                          {activeLiquidationData?.status?.replace(/_/g, " ")}
                        </span>
                      </p>
                    </div>
                  </div>
                </div>
              </div>
            )}
          </div>

          <div className="bg-gray-50 dark:bg-gray-700/50 px-6 py-4 border-t border-gray-100 dark:border-gray-700 flex justify-between items-center">
            <div></div>
            <Button
              variant="primary"
              onClick={handleNavigation}
              className="px-4 py-2 bg-gradient-to-r from-brand-600 to-brand-500 hover:from-brand-700 hover:to-brand-600 dark:from-brand-700 dark:to-brand-600 dark:hover:from-brand-800 dark:hover:to-brand-700 text-white shadow-sm"
            >
              View Full Details
              <ArrowRight className="h-4 w-4" />
            </Button>
          </div>
        </DialogContent>
      </Dialog>

      {/* Select All Confirmation Dialog */}
      <Dialog
        open={!!categoryToSelect}
        onOpenChange={() => setCategoryToSelect(null)}
      >
        <DialogContent>
          <DialogHeader>
            <DialogTitle>Select All in Category</DialogTitle>
            <DialogDescription>
              This will select all items under this category
            </DialogDescription>
          </DialogHeader>
          <div className="mt-4 space-y-2">
            <p className="font-medium">
              Category:{" "}
              {CATEGORY_LABELS[categoryToSelect ?? ""] || categoryToSelect}
            </p>
            <div className="flex justify-end gap-2 mt-4">
              <Button
                variant="outline"
                onClick={() => setCategoryToSelect(null)}
              >
                Cancel
              </Button>
              <Button
                variant="primary"
                onClick={() => {
                  doCategorySelectAll(categoryToSelect!);
                  toast.success(`Selected all items in ${categoryToSelect}`);
                }}
              >
                Select All
              </Button>
            </div>
          </div>
        </DialogContent>
      </Dialog>

      {/* Submit Confirmation Dialog */}
      <Dialog open={showSubmitDialog} onOpenChange={setShowSubmitDialog}>
        <DialogContent className="w-full max-w-[100vw] sm:max-w-md rounded-lg flex flex-col max-h-[90vh] xl:max-w-2xl">
          <div className="p-6 space-y-4 overflow-y-auto">
            {/* Header with icon */}
            <div className="flex items-center gap-3 mb-2">
              <div className="p-2 rounded-full bg-blue-100 dark:bg-blue-900/30">
                <Info className="h-5 w-5 text-blue-600 dark:text-blue-400" />
              </div>
              <h2 className="text-lg font-bold text-gray-800 dark:text-white">
                Confirm MOOE Request Submission
              </h2>
            </div>

            <div className="max-h-[50vh] overflow-y-auto space-y-4">
              {/* Budget Compliance Check */}
              <div className="p-3 bg-green-50 dark:bg-green-900/10 rounded-lg border border-green-100 dark:border-green-900/20">
                <div className="flex justify-between items-center">
                  <span className="text-sm font-medium text-green-800 dark:text-green-200">
                    Allocated Budget:
                  </span>
                  <span className="font-bold text-green-800 dark:text-green-200">
                    ₱{allocatedBudget.toLocaleString()}
                  </span>
                </div>
                <div className="flex justify-between items-center mt-1">
                  <span className="text-sm font-medium text-green-800 dark:text-green-200">
                    Request Total:
                  </span>
                  <span className="font-bold text-green-800 dark:text-green-200">
                    ₱{totalAmount.toLocaleString()}
                  </span>
                </div>
              </div>
              {isAdvanceRequest && (
                <div className="flex items-start gap-2 p-2 bg-blue-50 dark:bg-blue-900/10 rounded border border-blue-100 dark:border-blue-900/20">
                  <Info className="h-4 w-4 flex-shrink-0 text-blue-500 dark:text-blue-400 mt-0.5" />
                  <p className="text-xs text-blue-700 dark:text-blue-300">
                    This is an <strong>advance request</strong> for{" "}
                    {targetMonth}. It will be automatically converted to pending
                    status when the month arrives.
                  </p>
                </div>
              )}
              {/* Success checkmark if full budget is used */}
              {totalAmount === allocatedBudget && (
                <div className="flex items-center gap-2 p-2 bg-green-50 dark:bg-green-900/10 rounded border border-green-100 dark:border-green-900/20">
                  <CheckCircle className="h-4 w-4 text-green-500 dark:text-green-400" />
                  <p className="text-sm text-green-700 dark:text-green-300">
                    The budget allocated was fully utilized.
                  </p>
                </div>
              )}

              {/* Warning if budget is not fully used */}
              {totalAmount < allocatedBudget && (
                <div className="flex items-start gap-2 p-2 bg-amber-50 dark:bg-amber-900/10 rounded border border-amber-100 dark:border-amber-900/20">
                  <AlertTriangle className="h-4 w-4 flex-shrink-0 text-amber-500 dark:text-amber-400 mt-0.5" />
                  <p className="text-xs text-amber-700 dark:text-amber-300">
                    You have{" "}
                    <strong>
                      ₱{(allocatedBudget - totalAmount).toLocaleString()}
                    </strong>{" "}
                    remaining. Ensure that the full allocated budget is utilized
                    before submission.
                  </p>
                </div>
              )}

              {/* Selected Items Summary */}
              <div className="space-y-2">
                <h3 className="text-sm font-medium text-gray-700 dark:text-gray-300">
                  Selected Expenses ({Object.keys(selected).length}):
                </h3>
                <div className="max-h-[40vh] overflow-y-auto border border-gray-200 dark:border-gray-700 rounded-md">
                  <ul className="divide-y divide-gray-200 dark:divide-gray-700">
                    {Object.entries(selected).map(([expenseTitle, amount]) => (
                      <li key={expenseTitle} className="px-3 py-2">
                        <div className="flex justify-between items-center">
                          <span className="text-sm text-gray-700 dark:text-gray-300 truncate max-w-[180px]">
                            {expenseTitle}
                          </span>
                          <span className="text-sm font-mono font-medium">
                            ₱{amount || "0"}
                          </span>
                        </div>
                      </li>
                    ))}
                  </ul>
                </div>
              </div>
            </div>

            {/* Action Buttons */}
            <div className="flex justify-end gap-3 pt-4 border-t border-gray-200 dark:border-gray-700">
              <Button
                variant="outline"
                onClick={() => setShowSubmitDialog(false)}
                className="px-4 py-2"
              >
                Cancel
              </Button>
              <Button
                variant="primary"
                onClick={async () => {
                  setShowSubmitDialog(false);
                  await handleSubmit(new Event("submit") as any);
                }}
                disabled={
                  actionLoading || submitting || totalAmount < allocatedBudget
                }
                className="px-4 py-2"
              >
                {actionLoading || submitting ? (
                  <span className="flex items-center gap-2">
                    <svg className="animate-spin h-4 w-4" viewBox="0 0 24 24">
                      <circle
                        className="opacity-25"
                        cx="12"
                        cy="12"
                        r="10"
                        stroke="currentColor"
                        strokeWidth="4"
                      ></circle>
                      <path
                        className="opacity-75"
                        fill="currentColor"
                        d="M4 12a8 8 0 018-8V0C5.373 0 0 5.373 0 12h4zm2 5.291A7.962 7.962 0 014 12H0c0 3.042 1.135 5.824 3 7.938l3-2.647z"
                      ></path>
                    </svg>
                    Submitting...
                  </span>
                ) : (
                  "Confirm & Submit"
                )}
              </Button>
            </div>
          </div>
        </DialogContent>
      </Dialog>

      <div className="mt-8">
        {!isFormDisabled && (
          <div className="mb-4 bg-brand-50/80 dark:bg-brand-900/10 rounded-lg border border-brand-100 dark:border-brand-900/20 overflow-hidden transition-colors">
            <Disclosure>
              {({ open }) => (
                <>
                  <Disclosure.Button
                    className="flex w-full items-center justify-between p-3 text-left text-sm focus:outline-none focus-visible:ring-2 focus-visible:ring-brand-500"
                    aria-label="MOOE request guide"
                  >
                    <div className="flex items-center gap-2">
                      <Info className="h-4 w-4 flex-shrink-0 text-brand-600 dark:text-brand-400" />
                      <span className="font-medium text-brand-800 dark:text-brand-200">
                        How to request MOOE funds
                      </span>
                    </div>
                    <ChevronDown
                      className={`h-4 w-4 text-brand-600 dark:text-brand-400 transition-transform duration-200 ${
                        open ? "rotate-180" : ""
                      }`}
                    />
                  </Disclosure.Button>

                  <Transition
                    enter="transition duration-100 ease-out"
                    enterFrom="transform opacity-0 -translate-y-2"
                    enterTo="transform opacity-100 translate-y-0"
                    leave="transition duration-75 ease-out"
                    leaveFrom="transform opacity-100 translate-y-0"
                    leaveTo="transform opacity-0 -translate-y-2"
                  >
                    <Disclosure.Panel className="px-4 pb-3 pt-1 text-sm text-brand-700 dark:text-brand-300 border-t border-brand-100 dark:border-brand-900/20">
                      <ol className="space-y-2">
                        <li className="flex gap-2">
                          <span className="font-medium">1.</span>
                          <p>
                            Select at least{" "}
                            <span className="font-semibold">
                              2 expense items
                            </span>{" "}
                            from the list
                          </p>
                        </li>
                        <li className="flex gap-2">
                          <span className="font-medium">2.</span>
                          <p>
                            Enter amounts using the{" "}
                            <span className="font-semibold">
                              +500/+1000 buttons
                            </span>{" "}
                            or type manually
                          </p>
                        </li>
                        <li className="flex gap-2">
                          <span className="font-medium">3.</span>
                          <p>
                            Total must not exceed your{" "}
                            <span className="font-semibold">
                              allocated budget (₱
                              {allocatedBudget.toLocaleString()})
                            </span>
                          </p>
                        </li>
                        <li className="flex gap-2">
                          <span className="font-medium">4.</span>
                          <p>
                            Click <FileText className="inline h-3 w-3" /> icons
                            to view{" "}
                            <span className="font-semibold">
                              document requirements
                            </span>
                          </p>
                        </li>
                      </ol>

                      {location.state?.rejectedRequestId && (
                        <div className="mt-3 p-2 bg-amber-50 dark:bg-amber-900/10 rounded border border-amber-100 dark:border-amber-900/20 text-xs">
                          <span className="font-medium">Note:</span> You're
                          editing a rejected request. Please address the
                          rejection reason before resubmitting.
                        </div>
                      )}
                    </Disclosure.Panel>
                  </Transition>
                </>
              )}
            </Disclosure>
          </div>
        )}
<<<<<<< HEAD

        {/* Backlog Warning */}
        {isBehind && !isFormDisabled && (
          <div className="mb-4 bg-amber-50/80 dark:bg-amber-900/10 rounded-lg border border-amber-100 dark:border-amber-900/20 p-4">
            <div className="flex items-start gap-3">
              <AlertTriangle className="h-5 w-5 text-amber-600 dark:text-amber-400 mt-0.5 flex-shrink-0" />
              <div>
                <h3 className="font-medium text-amber-800 dark:text-amber-200">
                  Attention: You're behind schedule
                </h3>
                <p className="text-sm text-amber-700 dark:text-amber-300 mt-1">
                  {lastLiquidatedMonth && lastLiquidatedYear ? (
                    <>
                      Your last liquidated month was{" "}
                      <span className="font-semibold">
                        {new Date(
                          lastLiquidatedYear,
                          lastLiquidatedMonth - 1
                        ).toLocaleString("default", { month: "long" })}{" "}
                        {lastLiquidatedYear}
                      </span>
                      . You should request funds for{" "}
                      <span className="font-semibold">
                        {nextRequestMonth && nextRequestYear
                          ? `${new Date(
                              nextRequestYear,
                              nextRequestMonth - 1
                            ).toLocaleString("default", {
                              month: "long",
                            })} ${nextRequestYear}`
                          : ""}
                      </span>{" "}
                      to stay on track.
                    </>
                  ) : (
                    <>
                      You have not yet liquidated any month. Please start with
                      the current month.
                    </>
                  )}
                </p>
              </div>
            </div>
          </div>
        )}

=======
        {!isFormDisabled && targetMonth && (
          <div className="mb-4 bg-blue-50 dark:bg-blue-900/10 rounded-lg border border-blue-100 dark:border-blue-900/20 p-3">
            <div className="flex items-center gap-2">
              <Info className="h-4 w-4 text-blue-600 dark:text-blue-400" />
              <span className="text-sm text-blue-800 dark:text-blue-200">
                {isAdvanceRequest ? (
                  <>
                    This will be an <strong>advance request</strong> for{" "}
                    <strong>{targetMonth}</strong>
                  </>
                ) : (
                  <>
                    Requesting for <strong>{targetMonth}</strong>
                  </>
                )}
              </span>
            </div>
            {isAdvanceRequest && (
              <p className="text-xs text-blue-600 dark:text-blue-300 mt-1">
                This request will become pending when {targetMonth} arrives.
              </p>
            )}
          </div>
        )}
>>>>>>> 7b14a7a5
        <form
          onSubmit={(e) => {
            e.preventDefault();
            // Only show confirmation dialog if all amounts are filled
            const emptyAmounts = Object.entries(selected).filter(
              ([, amount]) => !amount || amount === "0"
            );
            if (Object.keys(selected).length < 2) {
              toast.error("Please select at least two expenses.");
              return;
            }
            if (totalAmount > allocatedBudget) {
              toast.error(
                `Total amount cannot exceed allocated budget of ₱${allocatedBudget.toLocaleString()}`
              );
              return;
            }
            if (emptyAmounts.length > 0) {
              toast.error("Please enter amounts for all selected expenses.");
              return;
            }
            setShowSubmitDialog(true);
          }}
        >
          <div className="grid grid-cols-1 md:grid-cols-2 gap-6">
            {/* Left Column - Expense List */}
            <div>
              <div className="flex flex-col md:flex-row gap-4 items-center justify-between mb-6">
                <div className="relative w-full flex-5/8">
                  <Input
                    type="text"
                    placeholder="Search expenses..."
                    value={filterOptions.searchTerm}
                    onChange={handleSearchChange}
                    disabled={isFormDisabled}
                    className={`pl-10 ${
                      isFormDisabled ? "opacity-50 cursor-not-allowed" : ""
                    }`}
                  />
                  <Search className="absolute left-3 top-1/2 transform -translate-y-1/2 h-4 w-4 text-gray-400" />
                  <span className="absolute right-3 top-1/2 transform -translate-y-1/2 text-xs text-gray-400">
                    {filteredExpenses.length} items
                  </span>
                </div>
                {!isFormDisabled && hasPastLiquidation && (
                  <Button
                    variant="primary"
                    size="sm"
                    onClick={handleCopyPrevious}
                    className="w-full flex-3/8"
                    startIcon={<Copy className="h-4 w-4" />}
                    disabled={isFormDisabled || copyLoading}
                  >
                    {copyLoading ? "Loading..." : "Copy Previous Request"}
                  </Button>
                )}
              </div>

              {/* Enhanced Dropdown List */}
              <div className="space-y-3">
                {loading && (
                  <div className="flex flex-col items-center justify-center py-12">
                    <div className="animate-spin rounded-full h-8 w-8 border-t-2 border-b-2 border-brand-500 mb-3"></div>
                    <span className="text-gray-500">Loading expenses...</span>
                  </div>
                )}

                {fetchError && (
                  <div className="p-4 bg-red-50 dark:bg-red-900/10 rounded-lg border border-red-100 dark:border-red-900/20 text-red-600 dark:text-red-300 text-center">
                    <AlertTriangle className="h-5 w-5 mx-auto mb-2" />
                    {fetchError}
                  </div>
                )}

                {!loading && !fetchError && (
                  <div className="rounded-lg border border-gray-200 dark:border-gray-700 overflow-hidden">
                    {sortedCategoryKeys.map((cat) => {
                      // Filter by search term as well as selection
                      const items = categories[cat].filter(
                        (p) =>
                          selected[p.expenseTitle] === undefined &&
                          p.expenseTitle
                            .toLowerCase()
                            .includes(filterOptions.searchTerm.toLowerCase())
                      );
                      if (items.length === 0) return null;

                      const allSelected = items.every(
                        (p) => selected[p.expenseTitle] !== undefined
                      );

                      return (
                        <Disclosure key={cat}>
                          {({ open }) => (
                            <div className="border-b border-gray-200 dark:border-gray-700 last:border-b-0">
                              <Disclosure.Button className="flex items-center justify-between w-full p-4 text-left hover:bg-gray-50 dark:hover:bg-gray-700/30 transition-colors">
                                <div className="flex items-center">
                                  <input
                                    type="checkbox"
                                    checked={allSelected}
                                    onChange={() => setCategoryToSelect(cat)}
                                    disabled={isFormDisabled}
                                    className={`h-5 w-5 rounded-full border-2 ${
                                      allSelected
                                        ? "border-brand-500 bg-brand-500"
                                        : "border-gray-300 dark:border-gray-600"
                                    } focus:ring-2 focus:ring-brand-500 outline-none transition-colors duration-150 ${
                                      isFormDisabled
                                        ? "cursor-not-allowed"
                                        : "cursor-pointer hover:border-brand-500"
                                    }`}
                                    style={{ position: "relative" }}
                                    onClick={(e) => e.stopPropagation()}
                                  />
                                  {allSelected && (
                                    <CheckCircle className="h-5 w-5 absolute left-0 top-0 text-white pointer-events-none" />
                                  )}
                                  <span className="ml-3 font-medium text-gray-800 dark:text-gray-200">
                                    {CATEGORY_LABELS[cat] || cat}
                                  </span>
                                </div>
                                <div className="flex items-center">
                                  <span className="text-xs text-gray-500 dark:text-gray-400 mr-2">
                                    {allSelected
                                      ? "All selected"
                                      : `${items.length} available`}
                                  </span>
                                  <ChevronDown
                                    className={`h-5 w-5 text-gray-400 transition-transform duration-200 ${
                                      open ? "rotate-180 text-brand-500" : ""
                                    }`}
                                  />
                                </div>
                              </Disclosure.Button>
                              <Transition
                                enter="transition duration-100 ease-out"
                                enterFrom="transform opacity-0 -translate-y-2"
                                enterTo="transform opacity-100 translate-y-0"
                                leave="transition duration-75 ease-out"
                                leaveFrom="transform opacity-100 translate-y-0"
                                leaveTo="transform opacity-0 -translate-y-2"
                              >
                                <Disclosure.Panel className="px-4 pb-3">
                                  <div className="space-y-2 pl-8">
                                    {items.map((priority) => (
                                      <div
                                        key={priority.LOPID}
                                        className="flex items-center py-2 px-3 rounded-lg transition-colors hover:bg-brand-50/60 dark:hover:bg-brand-900/20 group"
                                      >
                                        <input
                                          type="checkbox"
                                          checked={
                                            selected[priority.expenseTitle] !==
                                            undefined
                                          }
                                          onChange={() =>
                                            handleCheck(priority.expenseTitle)
                                          }
                                          disabled={isFormDisabled}
                                          className={`h-5 w-5 rounded-full border-2 ${
                                            selected[priority.expenseTitle] !==
                                            undefined
                                              ? "border-brand-500 bg-brand-500"
                                              : "border-gray-300 dark:border-gray-600"
                                          } focus:ring-2 focus:ring-brand-500 outline-none transition-colors duration-150 ${
                                            isFormDisabled
                                              ? "cursor-not-allowed"
                                              : "cursor-pointer hover:border-brand-500"
                                          }`}
                                          style={{ position: "relative" }}
                                        />
                                        {selected[priority.expenseTitle] !==
                                          undefined && (
                                          <CheckCircle className="h-5 w-5 absolute left-0 top-0 text-white pointer-events-none" />
                                        )}
                                        <span className="ml-3 text-gray-700 dark:text-gray-300 flex-1">
                                          {priority.expenseTitle}
                                        </span>
                                        <button
                                          type="button"
                                          onClick={() =>
                                            showRequirements(
                                              priority.expenseTitle
                                            )
                                          }
                                          className="opacity-0 group-hover:opacity-100 text-gray-400 hover:text-brand-500 transition-opacity"
                                          disabled={isFormDisabled}
                                        >
                                          <FileText className="h-4 w-4" />
                                        </button>
                                      </div>
                                    ))}
                                  </div>
                                </Disclosure.Panel>
                              </Transition>
                            </div>
                          )}
                        </Disclosure>
                      );
                    })}
                  </div>
                )}
              </div>
            </div>

            {/* Right Column - Summary Panel */}
            <div className="sticky top-4 h-fit">
              <div className="border border-gray-300 dark:border-gray-600 rounded-lg bg-white dark:bg-gray-800 overflow-hidden">
                <div className="bg-gray-50 dark:bg-gray-700/50 px-4 py-3 border-b border-gray-300 dark:border-gray-600">
                  <h3 className="text-lg font-semibold text-gray-800 dark:text-white/90">
                    MOOE Request Summary
                  </h3>
                </div>

                {/* Always show budget info at the top for consistent position/dimension */}
                <div className="p-4 pb-0">
                  <div className="mb-4 p-3 bg-blue-50 dark:bg-blue-900/10 rounded-lg border border-blue-100 dark:border-blue-900/20">
                    <div className="flex justify-between items-center">
                      <span className="text-sm font-medium text-blue-800 dark:text-blue-200">
                        Allocated Budget:
                      </span>
                      <span className="font-bold text-blue-800 dark:text-blue-200">
                        ₱{allocatedBudget.toLocaleString()}
                      </span>
                    </div>
                    <div className="flex justify-between items-center mt-1">
                      <span className="text-sm font-medium text-blue-800 dark:text-blue-200">
                        Remaining Budget:
                      </span>
                      <span className="font-bold text-blue-800 dark:text-blue-200">
                        ₱{(allocatedBudget - totalAmount).toLocaleString()}
                      </span>
                    </div>
                  </div>
                </div>

                {Object.keys(selected).length > 0 ? (
                  <>
                    <div className="p-4 pt-0">
                      <div className="flex justify-between items-center mb-4">
                        <span className="text-gray-600 dark:text-gray-300">
                          {Object.keys(selected).length} item(s) selected
                        </span>
                        <span className="font-medium text-brand-600 dark:text-brand-400">
                          Total: ₱{totalAmount.toLocaleString()}
                        </span>
                      </div>
                      <div className="space-y-3 max-h-[400px] overflow-y-auto">
                        {orderedSelectedItems.map(
                          ({ expenseTitle, amount }) => {
                            const priority = priorities.find(
                              (p) => p.expenseTitle === expenseTitle
                            );
                            if (!priority) return null;
                            return (
                              <div
                                key={priority.LOPID}
                                className="flex justify-between items-center p-3 bg-gray-50 dark:bg-gray-700/30 rounded-lg"
                              >
                                {/* Responsive/truncated expense title */}
                                <div className="pr-2 min-w-0 flex-1">
                                  <div
                                    className="truncate font-medium text-gray-900 dark:text-white"
                                    title={expenseTitle}
                                  >
                                    {expenseTitle}
                                  </div>
                                  <div className="flex items-center mt-1">
                                    <span className="text-xs text-gray-500 dark:text-gray-400 truncate">
                                      {CATEGORY_LABELS[priority.category] ||
                                        priority.category}
                                    </span>
                                    <button
                                      type="button"
                                      onClick={() =>
                                        showRequirements(expenseTitle)
                                      }
                                      className="ml-2 text-xs text-blue-600 dark:text-blue-400 hover:underline flex items-center"
                                    >
                                      <FileText className="h-3 w-3 mr-1" />
                                      {priority.requirements
                                        ? priority.requirements.length
                                        : 0}{" "}
                                      docs
                                    </button>
                                  </div>
                                </div>
                                <div className="flex items-center gap-2 flex-shrink-0">
                                  {/* Quick add buttons on the left */}
                                  <div className="flex items-center gap-1">
                                    <button
                                      type="button"
                                      className="px-2 py-0.5 rounded bg-blue-100 text-blue-700 text-xs font-semibold hover:bg-blue-200 transition"
                                      disabled={isFormDisabled}
                                      onClick={() => {
                                        const current =
                                          Number(amount.replace(/,/g, "")) || 0;
                                        handleAmountChange(
                                          expenseTitle,
                                          (current + 1000).toString()
                                        );
                                      }}
                                      tabIndex={-1}
                                    >
                                      +1000
                                    </button>
                                    <button
                                      type="button"
                                      className="px-2 py-0.5 rounded bg-blue-100 text-blue-700 text-xs font-semibold hover:bg-blue-200 transition"
                                      disabled={isFormDisabled}
                                      onClick={() => {
                                        const current =
                                          Number(amount.replace(/,/g, "")) || 0;
                                        handleAmountChange(
                                          expenseTitle,
                                          (current + 500).toString()
                                        );
                                      }}
                                      tabIndex={-1}
                                    >
                                      +500
                                    </button>
                                  </div>
                                  {/* Amount input */}
                                  <div className="relative w-24">
                                    <span className="absolute left-2 top-1/2 transform -translate-y-1/2 text-gray-500">
                                      ₱
                                    </span>
                                    <input
                                      type="text"
                                      value={amount}
                                      onChange={(e) =>
                                        handleAmountChange(
                                          expenseTitle,
                                          e.target.value
                                        )
                                      }
                                      disabled={isFormDisabled}
                                      className={`w-full pl-6 pr-2 py-1 text-sm border border-gray-300 rounded focus:border-brand-500 focus:ring-brand-500 dark:border-gray-600 dark:bg-gray-700 dark:text-white ${
                                        isFormDisabled
                                          ? "opacity-50 cursor-not-allowed"
                                          : ""
                                      }`}
                                      placeholder="0.00"
                                      onClick={(e) => e.stopPropagation()}
                                    />
                                  </div>
                                  {/* Remove button */}
                                  <button
                                    type="button"
                                    onClick={() =>
                                      setExpenseToRemove(expenseTitle)
                                    }
                                    className="text-gray-400 hover:text-red-500"
                                  >
                                    <X className="h-4 w-4" />
                                  </button>
                                </div>
                              </div>
                            );
                          }
                        )}
                      </div>
                    </div>
                    <div className="p-4 border-t border-gray-300 dark:border-gray-600 bg-gray-50 dark:bg-gray-700/50">
                      <div className="flex justify-between items-center">
                        <Button
                          type="button"
                          onClick={() => setShowClearAllDialog(true)}
                          variant="outline"
                          size="sm"
                        >
                          Clear All
                        </Button>
                        <Button
                          type="submit"
                          variant="primary"
                          disabled={submitting || isFormDisabled}
                          className="min-w-[180px]"
                        >
                          {isFormDisabled ? (
                            hasPendingRequest ? (
                              "Request Pending"
                            ) : (
                              "Liquidation in Progress"
                            )
                          ) : submitting ? (
                            "Submitting..."
                          ) : (
                            <>
                              Submit Request
                              <span className="ml-2 font-normal">
                                (₱{totalAmount.toLocaleString()})
                              </span>
                            </>
                          )}
                        </Button>
                      </div>
                    </div>
                  </>
                ) : (
                  <div className="p-8 text-center pt-0">
                    <div className="mx-auto w-16 h-16 bg-gray-100 dark:bg-gray-700 rounded-full flex items-center justify-center mb-4">
                      <Plus className="h-8 w-8 text-gray-400" />
                    </div>
                    <h4 className="text-gray-500 dark:text-gray-400 font-medium mb-1">
                      No expenses selected
                    </h4>
                    <p className="text-sm text-gray-400 dark:text-gray-500">
                      Select items from the list to begin
                    </p>
                  </div>
                )}
              </div>
            </div>
          </div>
        </form>
      </div>
    </div>
  );
};

export default MOOERequestPage;<|MERGE_RESOLUTION|>--- conflicted
+++ resolved
@@ -1114,54 +1114,6 @@
             </Disclosure>
           </div>
         )}
-<<<<<<< HEAD
-
-        {/* Backlog Warning */}
-        {isBehind && !isFormDisabled && (
-          <div className="mb-4 bg-amber-50/80 dark:bg-amber-900/10 rounded-lg border border-amber-100 dark:border-amber-900/20 p-4">
-            <div className="flex items-start gap-3">
-              <AlertTriangle className="h-5 w-5 text-amber-600 dark:text-amber-400 mt-0.5 flex-shrink-0" />
-              <div>
-                <h3 className="font-medium text-amber-800 dark:text-amber-200">
-                  Attention: You're behind schedule
-                </h3>
-                <p className="text-sm text-amber-700 dark:text-amber-300 mt-1">
-                  {lastLiquidatedMonth && lastLiquidatedYear ? (
-                    <>
-                      Your last liquidated month was{" "}
-                      <span className="font-semibold">
-                        {new Date(
-                          lastLiquidatedYear,
-                          lastLiquidatedMonth - 1
-                        ).toLocaleString("default", { month: "long" })}{" "}
-                        {lastLiquidatedYear}
-                      </span>
-                      . You should request funds for{" "}
-                      <span className="font-semibold">
-                        {nextRequestMonth && nextRequestYear
-                          ? `${new Date(
-                              nextRequestYear,
-                              nextRequestMonth - 1
-                            ).toLocaleString("default", {
-                              month: "long",
-                            })} ${nextRequestYear}`
-                          : ""}
-                      </span>{" "}
-                      to stay on track.
-                    </>
-                  ) : (
-                    <>
-                      You have not yet liquidated any month. Please start with
-                      the current month.
-                    </>
-                  )}
-                </p>
-              </div>
-            </div>
-          </div>
-        )}
-
-=======
         {!isFormDisabled && targetMonth && (
           <div className="mb-4 bg-blue-50 dark:bg-blue-900/10 rounded-lg border border-blue-100 dark:border-blue-900/20 p-3">
             <div className="flex items-center gap-2">
@@ -1186,7 +1138,6 @@
             )}
           </div>
         )}
->>>>>>> 7b14a7a5
         <form
           onSubmit={(e) => {
             e.preventDefault();

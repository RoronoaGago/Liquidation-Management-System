/* eslint-disable @typescript-eslint/no-unused-vars */
/* eslint-disable @typescript-eslint/no-explicit-any */
import React, { useState, useRef, useEffect } from "react";
import { Disclosure, Transition } from "@headlessui/react";
import PageBreadcrumb from "@/components/common/PageBreadCrumb";
import {
  Search,
  ChevronDown,
  Info,
  X,
  Plus,
  AlertCircle,
  AlertTriangle,
  ArrowRight,
  CheckCircle,
  FileText,
  Copy,
} from "lucide-react";

import Button from "@/components/ui/button/Button";
import Input from "@/components/form/input/InputField";
import { ListOfPriority, ListofPriorityData } from "@/lib/types";
import { toast } from "react-toastify";
import "react-toastify/dist/ReactToastify.css";
import { useLocation, useNavigate } from "react-router";
import {
  Dialog,
  DialogContent,
  DialogDescription,
  DialogHeader,
  DialogTitle,
} from "@/components/ui/dialog";
import api from "@/api/axios";
import DocumentTextIcon from "@heroicons/react/outline/DocumentTextIcon";

const CATEGORY_LABELS: Record<string, string> = {
  travel: "Travel Expenses",
  training: "Training Expenses",
  scholarship: "Scholarship Grants/Expenses",
  supplies: "Office Supplies & Materials Expenses",
  utilities: "Utilities Expenses",
  communication: "Communication Expenses",
  awards: "Awards/Rewards/Prizes Expenses",
  survey: "Survey, Research, Exploration and Development Expenses",
  confidential: "Confidential & Intelligence Expenses",
  extraordinary: "Extraordinary and Miscellaneous Expenses",
  professional: "Professional Service Expenses",
  services: "General Services",
  maintenance: "Repairs and Maintenance Expenses",
  financial_assistance: "Financial Assistance/Subsidy Expenses",
  taxes: "Taxes, Duties and Licenses Expenses",
  labor: "Labor and Wages Expenses",
  other_maintenance: "Other Maintenance and Operating Expenses",
  financial: "Financial Expenses",
  non_cash: "Non-cash Expenses",
  losses: "Losses",
};

// Utility function to format date from YYYY-MM format to "Month YYYY"
const formatDateToMonthYear = (dateString: string): string => {
  if (!dateString || dateString === "Unknown Period") return dateString;
  
  try {
    // Handle different possible formats
    let year: string, month: string;
    
    if (dateString.includes('-')) {
      // Format: YYYY-MM or MM-YYYY
      const parts = dateString.split('-');
      if (parts[0].length === 4) {
        // YYYY-MM format
        [year, month] = parts;
      } else {
        // MM-YYYY format
        [month, year] = parts;
      }
    } else if (dateString.length === 6) {
      // Format: YYYYMM or MMYYYY
      if (dateString.startsWith('20')) {
        // YYYYMM format
        year = dateString.substring(0, 4);
        month = dateString.substring(4, 6);
      } else {
        // MMYYYY format
        month = dateString.substring(0, 2);
        year = dateString.substring(2, 6);
      }
    } else if (dateString.length === 4) {
      // Handle YYYY format (assume current month)
      year = dateString;
      const currentMonth = new Date().getMonth() + 1;
      month = currentMonth.toString().padStart(2, '0');
    } else {
      return dateString; // Return as-is if format is not recognized
    }
    
    const monthNames = [
      "January", "February", "March", "April", "May", "June",
      "July", "August", "September", "October", "November", "December"
    ];
    
    const monthIndex = parseInt(month) - 1;
    if (monthIndex >= 0 && monthIndex < 12) {
      return `${monthNames[monthIndex]} ${year}`;
    }
    
    return dateString; // Return as-is if month is invalid
  } catch (error) {
    console.warn("Error formatting date:", dateString, error);
    return dateString; // Return as-is if parsing fails
  }
};

const MOOERequestPage = () => {
  const [agreed, setAgreed] = useState(false);
  const location = useLocation();
  const navigate = useNavigate();
  const [priorities, setPriorities] = useState<ListofPriorityData[]>([]);
  const [selected, setSelected] = useState<{ [key: string]: string }>({});
  const [selectedOrder, setSelectedOrder] = useState<string[]>([]); // Track selection order
  const [filterOptions, setFilterOptions] = useState<{ searchTerm: string }>({
    searchTerm: "",
  });
  const [, setCurrentPage] = useState(1);
  const [loading, setLoading] = useState(true);
  const [fetchError, setFetchError] = useState<string | null>(null);
  const [submitting, setSubmitting] = useState(false);
  const [actionLoading, setActionLoading] = useState(false);
  const debounceTimeout = useRef<NodeJS.Timeout | null>(null);
  const [hasPendingRequest, setHasPendingRequest] = useState(true);
  const [pendingRequestData, setPendingRequestData] = useState<any>(null);
  const [hasActiveLiquidation, setHasActiveLiquidation] = useState(false);
  const [activeLiquidationData, setActiveLiquidationData] = useState<any>(null);
  const [showStatusDialog, setShowStatusDialog] = useState(false);
  const [showSuccessDialog, setShowSuccessDialog] = useState(false);
  const [showRequirementsDialog, setShowRequirementsDialog] = useState(false);
  const [currentPriorityRequirements, setCurrentPriorityRequirements] =
    useState<string[]>([]);
  const [currentPriorityTitle, setCurrentPriorityTitle] = useState("");
  const [allocatedBudget, setAllocatedBudget] = useState<number>(0);
  const [hasPastLiquidation, setHasPastLiquidation] = useState(false);
  const [expenseToRemove, setExpenseToRemove] = useState<string | null>(null);
  const [showClearAllDialog, setShowClearAllDialog] = useState(false);
  const [lastRequestId, setLastRequestId] = useState<string | null>(null);
  const [isAdvanceRequest, setIsAdvanceRequest] = useState(false);
  const [targetMonth, setTargetMonth] = useState("");
  const [showTermsDialog, setShowTermsDialog] = useState(false);

  // State for submit confirmation dialog
  const [showSubmitDialog, setShowSubmitDialog] = useState(false);

  // State for budget exceed dialog
  const [showBudgetExceedDialog, setShowBudgetExceedDialog] = useState(false);

  // State for unused budget dialog
  const [showUnusedBudgetDialog, setShowUnusedBudgetDialog] = useState(false);

  // State for tracking empty inputs during submission
  const [emptyInputs, setEmptyInputs] = useState<Set<string>>(new Set());

  // State for minimum selection dialog
  const [showMinSelectionDialog, setShowMinSelectionDialog] = useState(false);

  // State for selecting all in a category
  const [categoryToSelect, setCategoryToSelect] = useState<string | null>(null);

  // Function to select all items in a category
  const doCategorySelectAll = (category: string) => {
    if (!category) return;
    const items = categories[category]?.filter(
      (p) => selected[p.expenseTitle] === undefined
    );
    if (items && items.length > 0) {
      setSelected((prev) => {
        const updated = { ...prev };
        items.forEach((p) => {
          updated[p.expenseTitle] = "";
        });
        return updated;
      });
      setSelectedOrder((prevOrder) => [
        ...items.map((p) => p.expenseTitle),
        ...prevOrder,
      ]);
    }
    setCategoryToSelect(null);
  };

  // Handle pre-filling from a rejected request
  useEffect(() => {
    if (location.state?.rejectedRequestId) {
      const initialSelected = location.state.priorities.reduce(
        (acc: any, priority: any) => {
          acc[priority.priority.expenseTitle] = priority.amount;
          return acc;
        },
        {}
      );
      setSelected(initialSelected);
      setSelectedOrder(
        location.state.priorities.map((p: any) => p.priority.expenseTitle)
      );
      toast.info(
        <div>
          <p>You're editing a rejected request.</p>
          <p className="font-medium">
            Reason: {location.state.rejectionComment}
          </p>
        </div>,
        {
          autoClose: 8000,
          closeButton: false,
        }
      );
    }
  }, [location.state]);

  // Fetch priorities and check for pending requests or active liquidations
  useEffect(() => {
    const fetchData = async () => {
      setLoading(true);
      setFetchError(null);
      try {
        const [prioritiesResponse, pendingCheckResponse] = await Promise.all([
          api.get("priorities/"),
          api.get("check-pending-requests/"),
        ]);

        const data = Array.isArray(prioritiesResponse.data)
          ? prioritiesResponse.data
          : prioritiesResponse.data.results || [];
        const activeLOPs = data.filter((p: ListOfPriority) => p.is_active); // Only active LOPs
        setPriorities(activeLOPs);

        const hasPending = pendingCheckResponse.data.has_pending_request;
        const activeLiquidation = pendingCheckResponse.data.active_liquidation;
        const hasActive =
          !!activeLiquidation && activeLiquidation.status !== "liquidated";

        setHasPendingRequest(hasPending);
        setHasActiveLiquidation(hasActive);
        setPendingRequestData(pendingCheckResponse.data.pending_request);
        setActiveLiquidationData(activeLiquidation);

        // Debug: Log the pending request data structure
        if (pendingCheckResponse.data.pending_request) {
          console.log("Pending Request Data:", pendingCheckResponse.data.pending_request);
        }

        if (hasPending || hasActive) {
          setShowStatusDialog(true);
        } else {
          setShowStatusDialog(false);
        }
      } catch (error: any) {
        setFetchError(
          error.response?.data?.message ||
            "Failed to fetch data. Please try again."
        );
        console.error("Error:", error);
      } finally {
        setLoading(false);
      }
    };
    fetchData();
  }, []);

  // Fetch school monthly budget on mount
  useEffect(() => {
    const fetchSchoolBudget = async () => {
      try {
        const userRes = await api.get("/users/me/");
        const schoolId = userRes.data.school?.schoolId;
        if (!schoolId) {
          setAllocatedBudget(0);
          return;
        }
        const schoolRes = await api.get(`/schools/${schoolId}/`);
        setAllocatedBudget(Number(schoolRes.data.current_monthly_budget) || 0);
      } catch (error) {
        setAllocatedBudget(0);
        console.error("Failed to fetch allocated budget:", error);
      }
    };
    fetchSchoolBudget();
  }, []);

  const isFormDisabled = hasPendingRequest || hasActiveLiquidation;
  useEffect(() => {
    const fetchNextMonth = async () => {
      try {
        const response = await api.get("requests/next-available-month/");
        setTargetMonth(response.data.next_available_month);
        setIsAdvanceRequest(response.data.is_advance_request);
      } catch (error) {
        console.error("Failed to fetch next available month:", error);
      }
    };

    if (!isFormDisabled) {
      fetchNextMonth();
    }
  }, [isFormDisabled]);
  // Update handleCheck to track selection order
  const handleCheck = (expense: string) => {
    setSelected((prev) => {
      if (expense in prev) {
        setSelectedOrder((prevOrder) =>
          prevOrder.filter((item) => item !== expense)
        );
        const { [expense]: _, ...rest } = prev;
        return rest;
      } else {
        setSelectedOrder((prevOrder) => [expense, ...prevOrder]);
        return { ...prev, [expense]: "" };
      }
    });
  };

  const formatNumberWithCommas = (value: string) => {
    const num = value.replace(/,/g, "");
    if (num === "") return "";
    if (isNaN(Number(num))) return value;
    
    // Handle decimal values properly
    const number = Number(num);
    
    // If it's a valid number, format it with commas but preserve decimals
    if (number >= 0) {
      // Use toLocaleString to add commas, preserving decimal places
      return number.toLocaleString('en-US', {
        minimumFractionDigits: 0,
        maximumFractionDigits: 2
      });
    }
    
    return num;
  };

  const handleAmountChange = (expense: string, value: string) => {
    console.log("Input value:", value); // Debug log
    
    // Allow decimal values by keeping dots and numbers
    const cleanValue = value.replace(/[^0-9.]/g, "");
    console.log("Clean value:", cleanValue); // Debug log

    if (cleanValue === "") {
      setSelected((prev) => ({ ...prev, [expense]: "" }));
      return;
    }

    // Prevent multiple decimal points
    const parts = cleanValue.split(".");
    if (parts.length > 2) {
      console.log("Multiple decimal points detected"); // Debug log
      return; // Don't update if more than one decimal point
    }

    // Allow up to 2 decimal places
    if (parts.length === 2 && parts[1].length > 2) {
      console.log("Too many decimal places"); // Debug log
      return; // Don't update if more than 2 decimal places
    }

    // Allow decimal values - be more permissive
    if (cleanValue === "." || cleanValue.endsWith(".")) {
      console.log("Allowing decimal point"); // Debug log
      // Allow typing decimal point
      setSelected((prev) => ({ ...prev, [expense]: cleanValue }));
      return;
    }

    if (!isNaN(Number(cleanValue)) && Number(cleanValue) >= 0) {
      console.log("Valid number:", Number(cleanValue)); // Debug log
      const newAmount = Number(cleanValue);
      const currentTotal = Object.entries(selected).reduce(
        (sum, [key, amt]) =>
          key === expense
            ? sum
            : sum + (amt ? Number(amt.replace(/,/g, "")) : 0),
        0
      );
      const newTotal = currentTotal + newAmount;

      if (newTotal > allocatedBudget) {
        setShowBudgetExceedDialog(true);
        return;
      }

      // Format with commas but preserve decimal places
      const formattedValue = formatNumberWithCommas(cleanValue);
      console.log("Formatted value:", formattedValue); // Debug log
      setSelected((prev) => ({ ...prev, [expense]: formattedValue }));
    } else {
      console.log("Invalid number or negative value"); // Debug log
    }
  };

  const handleNavigation = () => {
    if (hasPendingRequest) {
      navigate("/requests-history");
    } else if (hasActiveLiquidation) {
      navigate("/liquidation");
    }
  };

  const totalAmount = Object.values(selected).reduce(
    (sum, amount) => sum + (amount ? Number(amount.replace(/,/g, "")) : 0),
    0
  );

  const selectedPriorities = Object.entries(selected)
    .map(([expenseTitle, amount]) => {
      const priority = priorities.find((p) => p.expenseTitle === expenseTitle);
      return priority
        ? { LOPID: priority.LOPID.toString(), amount: amount.replace(/,/g, "") }
        : null;
    })
    .filter(Boolean) as { LOPID: string; amount: string }[];

  const [copyLoading, setCopyLoading] = useState(false);

  const handleCopyPrevious = async () => {
    setCopyLoading(true);
    try {
      const res = await api.get("last-liquidated-request/");
      if (res.data && res.data.priorities) {
        // Pre-fill selected expenses
        const initialSelected = {} as { [key: string]: string };
        res.data.priorities.forEach(
          (p: { expenseTitle: string; amount: string }) => {
            initialSelected[p.expenseTitle] = p.amount;
          }
        );
        setSelected(initialSelected);
        setSelectedOrder(
          res.data.priorities.map(
            (p: { expenseTitle: string; amount: string }) => p.expenseTitle
          )
        );
        setHasPastLiquidation(true); // Set to true since we found a past liquidation
        toast.success("Previous liquidated request copied!");
      }
    } catch (err) {
      setHasPastLiquidation(false); // Set to false if no past liquidation found
      toast.error("No previous liquidated request found!");
    } finally {
      setCopyLoading(false);
    }
  };
  const checkEligibility = async () => {
    try {
      const response = await api.get(
        `requests/check-eligibility/?month=${targetMonth}`
      );
      return response.data.can_submit_request;
    } catch (error) {
      console.error("Eligibility check failed:", error);
      return false;
    }
  };
  const handleSubmit = async (e: React.FormEvent) => {
    e.preventDefault();
    setActionLoading(true);
    setSubmitting(true);
    // Check eligibility first
    const canSubmit = await checkEligibility();
    if (!canSubmit) {
      toast.error("You are not eligible to submit a request at this time.");
      return;
    }
    try {
      // Get the next available month from the backend
      const nextMonthResponse = await api.get("requests/next-available-month/");
      const { next_available_month, is_advance_request } =
        nextMonthResponse.data;

      let requestId: string | null = null;
      if (location.state?.rejectedRequestId) {
        const res = await api.put(
          `requests/${location.state.rejectedRequestId}/resubmit/`,
          {
            priority_amounts: selectedPriorities,
            request_monthyear: next_available_month, // Add this
          }
        );
        requestId = res.data?.request_id || location.state.rejectedRequestId;
      } else {
        const res = await api.post("requests/", {
          priority_amounts: selectedPriorities,
          request_monthyear: next_available_month, // Use the backend-provided month
          notes: location.state?.rejectedRequestId
            ? `Resubmission of rejected request ${location.state.rejectedRequestId}`
            : undefined,
        });
        requestId = res.data?.request_id;
      }
      // Show appropriate message based on whether it's an advance request
      if (is_advance_request) {
        toast.success(
          `Advance request submitted for ${formatDateToMonthYear(next_available_month)}. It will become pending when the month arrives.`,
          { autoClose: 6000 }
        );
      } else {
        console.log("request submitted successfully");
      }

      setSelected({});
      setSelectedOrder([]);
      setLastRequestId(requestId || null);
      setShowSuccessDialog(true);

      setTimeout(() => {
        setShowSuccessDialog(false);
        navigate("/"); // Redirect to dashboard instead of history
      }, 4000);
    } catch (error: any) {
      console.error("Error:", error);
      const errorMessage =
        error.response?.data?.message ||
        "Failed to submit fund request. Please try again.";
      toast.error(errorMessage, { autoClose: 4000 });
    } finally {
      setSubmitting(false);
      setActionLoading(false);
    }
  };
  useEffect(() => {
    const checkPastLiquidation = async () => {
      try {
        console.log("Making request to:", api.defaults.baseURL + "last-liquidated-request/");
        const res = await api.get("last-liquidated-request/");
        console.log("Response received:", res);
        if (res.data && res.data.priorities) {
          setHasPastLiquidation(true);
        }
      } catch (err) {
        console.error("Error in checkPastLiquidation:", err);
        setHasPastLiquidation(false);
      }
    };
    checkPastLiquidation();
  }, []);
  const handleSearchChange = (e: React.ChangeEvent<HTMLInputElement>) => {
    const value = e.target.value;
    if (debounceTimeout.current) {
      clearTimeout(debounceTimeout.current);
    }
    debounceTimeout.current = setTimeout(() => {
      setFilterOptions((prev) => ({
        ...prev,
        searchTerm: value,
      }));
      setCurrentPage(1);
    }, 10);
  };

  const filteredExpenses = priorities.filter((priority) =>
    priority.expenseTitle
      .toLowerCase()
      .includes(filterOptions.searchTerm.toLowerCase())
  );

  // Group and sort priorities by category
  const categories = React.useMemo(() => {
    const map: { [cat: string]: ListofPriorityData[] } = {};
    priorities.forEach((p) => {
      if (!map[p.category]) map[p.category] = [];
      map[p.category].push(p);
    });

    // Sort each category's priorities alphabetically
    Object.keys(map).forEach((cat) => {
      map[cat].sort((a, b) => a.expenseTitle.localeCompare(b.expenseTitle));
    });

    return map;
  }, [priorities]);

  // Get sorted category keys
  const sortedCategoryKeys = Object.keys(categories).sort((a, b) =>
    (CATEGORY_LABELS[a] || a).localeCompare(CATEGORY_LABELS[b] || b)
  );

  // For pagination: get all category keys with unchecked items

  // Pagination logic

  // Show requirements for a priority
  const showRequirements = (expenseTitle: string) => {
    const priority = priorities.find((p) => p.expenseTitle === expenseTitle);

    if (priority && priority.requirements) {
      const requirementTitles = priority.requirements
        .filter(
          (
            req
          ): req is {
            requirementID: number;
            requirementTitle: string;
            is_required: boolean;
          } => "requirementTitle" in req
        )
        .map((req) => req.requirementTitle);

      setCurrentPriorityRequirements(requirementTitles);
      setCurrentPriorityTitle(expenseTitle);
      setShowRequirementsDialog(true);
    } else {
      setCurrentPriorityRequirements([]);
      setCurrentPriorityTitle(expenseTitle);
      setShowRequirementsDialog(true);
    }
  };

  // Get selected items in the order they were selected
  const orderedSelectedItems = selectedOrder
    .filter((expense) => selected[expense] !== undefined)
    .map((expense) => ({
      expenseTitle: expense,
      amount: selected[expense],
    }));

  return (
    <div className="container mx-auto rounded-2xl bg-white px-5 pb-5 pt-5 dark:bg-white/[0.03] sm:px-6 sm:pt-6">
      <PageBreadcrumb pageTitle="List of Priorities" />

      {/* Remove Expense Dialog */}
      <Dialog
        open={!!expenseToRemove}
        onOpenChange={() => setExpenseToRemove(null)}
      >
        <DialogContent>
          <DialogHeader>
            <DialogTitle>Confirm Removal</DialogTitle>
            <DialogDescription>
              Are you sure you want to remove this expense from your request?
            </DialogDescription>
          </DialogHeader>
          <div className="mt-4 space-y-2">
            <p className="font-medium">
              Expense: <span className="text-brand-600">{expenseToRemove}</span>
            </p>
            <div className="flex justify-end gap-2 mt-4">
              <Button
                variant="outline"
                onClick={() => setExpenseToRemove(null)}
              >
                Cancel
              </Button>
              <Button
                variant="destructive"
                onClick={() => {
                  if (expenseToRemove) handleCheck(expenseToRemove);
                  setExpenseToRemove(null);
                }}
              >
                Remove Expense
              </Button>
            </div>
          </div>
        </DialogContent>
      </Dialog>

      {/* Clear All Dialog */}
      <Dialog open={showClearAllDialog} onOpenChange={setShowClearAllDialog}>
        <DialogContent>
          <DialogHeader>
            <DialogTitle>Clear All Selections</DialogTitle>
            <DialogDescription>
              This will remove all selected expenses from your request.
            </DialogDescription>
          </DialogHeader>
          <div className="mt-4 space-y-2">
            <p className="font-medium">
              {Object.keys(selected).length} items will be removed
            </p>
            <div className="flex justify-end gap-2 mt-4">
              <Button
                variant="outline"
                onClick={() => setShowClearAllDialog(false)}
              >
                Cancel
              </Button>
              <Button
                variant="destructive"
                onClick={() => {
                  setSelected({});
                  setShowClearAllDialog(false);
                  toast.success("Cleared all selections");
                }}
              >
                Clear All
              </Button>
            </div>
          </div>
        </DialogContent>
      </Dialog>

      {/* Success Dialog */}

      <Dialog open={showSuccessDialog} onOpenChange={setShowSuccessDialog}>
  <DialogContent className="w-full max-w-sm rounded-xl bg-white dark:bg-gray-800 p-6 shadow-xl border-0">
    {/* Main Content Container */}
    <div className="flex flex-col items-center text-center space-y-4">
      
      {/* Animated Checkmark Icon */}
      <div className="relative mb-2">
        <div className="absolute inset-0 bg-green-100 dark:bg-green-900/20 rounded-full scale-110 animate-pulse"></div>
        <CheckCircle className="relative h-12 w-12 text-green-500 dark:text-green-400" />
      </div>

      {/* Header Section */}
      <div className="space-y-2">
        <h2 className="text-xl font-semibold text-gray-900 dark:text-white leading-tight">
          Request Submitted!
        </h2>
        <p className="text-sm text-gray-600 dark:text-gray-300 leading-relaxed">
          Your MOOE request was submitted successfully.
        </p>
      </div>

      {/* Request ID Section */}
      {lastRequestId && (
        <div className="bg-gray-50 dark:bg-gray-700/50 rounded-lg px-4 py-3 border border-gray-200 dark:border-gray-600">
          <span className="text-gray-700 dark:text-gray-200 text-sm">
            Request ID:&nbsp;
            <span className="font-mono font-semibold text-brand-600 dark:text-brand-400">
              {lastRequestId}
            </span>
          </span>
        </div>
      )}

      {/* Action Indicator */}
      <div className="pt-2">
        <div className="flex items-center justify-center space-x-1 text-xs text-gray-500 dark:text-gray-400">
          <span className="animate-pulse">•</span>
          <span>Redirecting to dashboard...</span>
        </div>
      </div>
    </div>

    {/* Animated Progress Bar */}
    <div className="mt-4 w-full bg-gray-200 dark:bg-gray-700 rounded-full h-1.5 overflow-hidden">
      <div 
<<<<<<< HEAD
        className="bg-green-500 h-1.5 rounded-full w-0 animate-[progressFill_3s_linear_forwards]"
        style={{
          animation: 'progressFill 3s linear forwards'
=======
        className="bg-green-500 h-1.5 rounded-full transition-all duration-[3000ms] ease-linear"
        style={{
          width: '100%',
          animation: 'progressShrink 3s linear forwards'
>>>>>>> 51938349
        }}
      ></div>
    </div>
    
    <style dangerouslySetInnerHTML={{
      __html: `
        @keyframes progressFill {
          0% {
            width: 0%;
          }
          100% {
            width: 100%;
          }
        }
      `
    }} />
  </DialogContent>
</Dialog>

      {/* Requirements Dialog */}
      <Dialog
        open={showRequirementsDialog}
        onOpenChange={setShowRequirementsDialog}
      >
        <DialogContent className="w-full max-w-[95vw] sm:max-w-md flex flex-col max-h-[90vh]">
          <DialogHeader>
            <DialogTitle>Document Requirements</DialogTitle>
            <DialogDescription>For: {currentPriorityTitle}</DialogDescription>
          </DialogHeader>
          <div className="mt-4 max-h-[60vh] overflow-y-auto px-1">
            {currentPriorityRequirements.length > 0 ? (
              <ul className="space-y-3 pr-2">
                {currentPriorityRequirements.map((req, index) => {
                  const isRequired = true; // Default to required
                  return (
                    <li
                      key={index}
                      className="flex items-start gap-3 p-3 bg-gray-50 dark:bg-gray-700/30 rounded-lg"
                    >
                      <DocumentTextIcon className="h-5 w-5 text-gray-500 flex-shrink-0 mt-0.5" />
                      <div className="flex-1">
                        <div className="flex items-center justify-between">
                          <span className="text-gray-800 dark:text-white">
                            {req}
                          </span>
                          {isRequired ? (
                            <span className="text-xs px-2 py-1 bg-red-100 text-red-800 dark:bg-red-900/20 dark:text-red-300 rounded-full">
                              Required
                            </span>
                          ) : (
                            <span className="text-xs px-2 py-1 bg-blue-100 text-blue-800 dark:bg-blue-900/20 dark:text-blue-300 rounded-full">
                              Optional
                            </span>
                          )}
                        </div>
                        <p className="mt-1 text-xs text-gray-500 dark:text-gray-400">
                          PDF format required
                        </p>
                      </div>
                    </li>
                  );
                })}
              </ul>
            ) : (
              <p className="text-gray-500 dark:text-gray-400">
                No specific requirements for this priority.
              </p>
            )}
          </div>
        </DialogContent>
      </Dialog>

      {/* Status Dialog */}
      <Dialog open={showStatusDialog} onOpenChange={setShowStatusDialog}>
        <DialogContent
          className="[&>button]:hidden w-full max-w-[95vw] rounded-lg bg-white dark:bg-gray-800 p-0 overflow-hidden shadow-2xl sm:max-w-2xl border border-gray-200 dark:border-gray-700 flex flex-col max-h-[90vh]"
          onInteractOutside={(e) => e.preventDefault()}
          onEscapeKeyDown={(e) => e.preventDefault()}
        >
          <div className="bg-gradient-to-r from-brand-50 to-gray-50 dark:from-gray-700 dark:to-gray-800 px-6 py-6 border-b border-gray-100 dark:border-gray-700">
            <div className="flex items-center gap-4">
              <div className="p-3 rounded-lg bg-brand-100/80 dark:bg-brand-900/30 text-brand-600 dark:text-brand-400">
                <AlertCircle className="h-7 w-7" />
              </div>
              <div>
                <h2 className="text-2xl font-bold text-gray-900 dark:text-white">
                  Action Required
                </h2>
                <p className="text-base text-gray-600 dark:text-gray-300 mt-1">
                  Please review these important notifications
                </p>
              </div>
            </div>
          </div>

          <div className="space-y-6 px-6 py-6">
            {hasPendingRequest && (
              <div className="bg-red-50 dark:bg-red-900/10 rounded-lg border border-red-200 dark:border-red-900/20 shadow-sm overflow-hidden">
                {/* Header Section */}
                <div className="flex items-center gap-4 p-5 bg-red-100/50 dark:bg-red-900/20 border-b border-red-200 dark:border-red-900/30">
                  <div className="flex-shrink-0 p-2 rounded-lg bg-red-100 dark:bg-red-900/30 text-red-600 dark:text-red-400">
                    <AlertTriangle className="h-6 w-6" />
                  </div>
                  <div className="flex-1">
                    <h3 className="font-bold text-gray-900 dark:text-white text-lg">
                      Pending MOOE Request
                    </h3>
                    <span className="inline-flex items-center px-2 py-1 rounded-full text-xs font-semibold bg-red-200 text-red-800 dark:bg-red-800/50 dark:text-red-200 mt-1">
                      Attention needed
                    </span>
                  </div>
                </div>
                
                {/* Content Section */}
                <div className="p-5">
                  <div className="space-y-4">
                    <div className="flex items-start gap-3">
                      <div className="flex-shrink-0 w-2 h-2 rounded-full bg-red-500 mt-2"></div>
                      <p className="text-gray-700 dark:text-gray-300 text-base leading-relaxed">
                        You{" "}
                        <span className="font-bold text-red-600 dark:text-red-400">
                          cannot submit
                        </span>{" "}
                        a new request at this time.
                      </p>
                    </div>
                    
                    <div className="bg-white dark:bg-gray-800 rounded-lg p-4 border border-gray-200 dark:border-gray-700">
                      <div className="flex items-center gap-3 mb-2">
                        <div className="w-1.5 h-1.5 rounded-full bg-brand-500"></div>
                        <span className="text-sm font-medium text-gray-600 dark:text-gray-400">
                          Active Request Details:
                        </span>
                      </div>
                      <div className="ml-4">
                        <p className="text-gray-700 dark:text-gray-300">
                          Request Period:{" "}
                          <span className="font-bold text-brand-600 dark:text-brand-400 bg-brand-50 dark:bg-brand-900/20 px-3 py-1 rounded-md">
                            {formatDateToMonthYear(
                              pendingRequestData?.request_month || 
                              pendingRequestData?.request_monthyear || 
                              pendingRequestData?.month || 
                              pendingRequestData?.period || 
                              "Unknown Period"
                            )}
                          </span>
                        </p>
                        <p className="text-sm text-gray-500 dark:text-gray-400 mt-2">
                          This request must be completed first before submitting new requests.
                        </p>
                      </div>
                    </div>
                  </div>
                </div>
              </div>
            )}
            {hasPendingRequest && pendingRequestData?.status === "advanced" && (
              <div className="flex gap-5 p-5 bg-blue-50 dark:bg-blue-900/10 rounded-lg border border-blue-200 dark:border-blue-900/20 shadow-sm">
                <div className="flex-shrink-0 p-3 rounded-lg bg-blue-100 dark:bg-blue-900/20 text-blue-600 dark:text-blue-400">
                  <Info className="h-6 w-6" />
                </div>
                <div className="space-y-3">
                  <h3 className="font-bold text-gray-900 dark:text-white text-lg">
                    Advance Request Pending
                  </h3>
                  <div className="text-gray-700 dark:text-gray-300 text-base leading-relaxed">
                    <p>
                      You have an advance request for{" "}
                      <span className="font-bold text-blue-600 dark:text-blue-400 bg-blue-50 dark:bg-blue-900/20 px-2 py-1 rounded">
                        {formatDateToMonthYear(pendingRequestData?.request_monthyear || "")}
                      </span>
                      . It will become active when the month arrives.
                    </p>
                  </div>
                </div>
              </div>
            )}
            {hasActiveLiquidation && (
              <div className="flex gap-5 p-5 bg-amber-50 dark:bg-amber-900/10 rounded-lg border border-amber-200 dark:border-amber-900/20 shadow-sm">
                <div className="flex-shrink-0 p-3 rounded-lg bg-amber-100 dark:bg-amber-900/20 text-amber-600 dark:text-amber-400">
                  <AlertTriangle className="h-6 w-6" />
                </div>
                <div className="space-y-3">
                  <h3 className="font-bold text-gray-900 dark:text-white flex items-center gap-3 text-lg">
                    Active Liquidation Process
                    <span className="inline-flex items-center px-3 py-1 rounded-full text-sm font-semibold bg-amber-100 text-amber-800 dark:bg-amber-900/30 dark:text-amber-200">
                      Attention needed
                    </span>
                  </h3>
                  <div className="text-gray-700 dark:text-gray-300 text-base space-y-3 leading-relaxed">
                    <p>
                      You{" "}
                      <span className="font-bold text-amber-600 dark:text-amber-400">
                        cannot submit
                      </span>{" "}
                      a new request because there's an ongoing liquidation process for Request ID:{" "}
                      <span className="font-mono font-bold text-gray-900 dark:text-white bg-gray-100 dark:bg-gray-700 px-3 py-1 rounded border">
                        {activeLiquidationData?.request?.request_id}
                      </span>
                    </p>
                    <div className="space-y-2">
                      <p>
                        Current status:{" "}
                        <span className="inline-flex items-center px-3 py-1 rounded-full text-sm font-semibold bg-brand-100 dark:bg-brand-900/30 text-brand-800 dark:text-brand-200 capitalize">
                          {activeLiquidationData?.status?.replace(/_/g, " ")}
                        </span>
                      </p>
                    </div>
                  </div>
                </div>
              </div>
            )}
          </div>

          <div className="bg-gray-50 dark:bg-gray-700/50 px-6 py-5 border-t border-gray-100 dark:border-gray-700 flex justify-between items-center">
            <div></div>
            <Button
              variant="primary"
              onClick={handleNavigation}
              className="px-6 py-3 bg-gradient-to-r from-brand-600 to-brand-500 hover:from-brand-700 hover:to-brand-600 dark:from-brand-700 dark:to-brand-600 dark:hover:from-brand-800 dark:hover:to-brand-700 text-white shadow-sm text-base font-semibold"
            >
              View Full Details
              <ArrowRight className="h-5 w-5 ml-2" />
            </Button>
          </div>
        </DialogContent>
      </Dialog>

      {/* Select All Confirmation Dialog */}
      <Dialog
        open={!!categoryToSelect}
        onOpenChange={() => setCategoryToSelect(null)}
      >
        <DialogContent>
          <DialogHeader>
            <DialogTitle>Select All in Category</DialogTitle>
            <DialogDescription>
              This will select all items under this category
            </DialogDescription>
          </DialogHeader>
          <div className="mt-4 space-y-2">
            <p className="font-medium">
              Category:{" "}
              {CATEGORY_LABELS[categoryToSelect ?? ""] || categoryToSelect}
            </p>
            <div className="flex justify-end gap-2 mt-4">
              <Button
                variant="outline"
                onClick={() => setCategoryToSelect(null)}
              >
                Cancel
              </Button>
              <Button
                variant="primary"
                onClick={() => {
                  doCategorySelectAll(categoryToSelect!);
                  toast.success(`Selected all items in ${categoryToSelect}`);
                }}
              >
                Select All
              </Button>
            </div>
          </div>
        </DialogContent>
      </Dialog>

      {/* Submit Confirmation Dialog */}
      <Dialog open={showSubmitDialog} onOpenChange={setShowSubmitDialog}>
  <DialogContent className="w-full max-w-[95vw] sm:max-w-4xl rounded-lg flex flex-col overflow-y-auto max-h-[90vh]">
    <div className="p-6 space-y-4">
      {/* Header with icon */}
      <div className="flex items-center gap-3 mb-2">
        <div className="p-2 rounded-full bg-blue-100 dark:bg-blue-900/30">
          <Info className="h-5 w-5 text-blue-600 dark:text-blue-400" />
        </div>
        <h2 className="text-lg font-bold text-gray-800 dark:text-white">
          Confirm MOOE Request Submission
        </h2>
      </div>

      {/* Request Information & Budget Summary */}
      <div className="p-3 bg-green-50 dark:bg-green-900/10 rounded-lg border border-green-100 dark:border-green-900/20">
        <div className="flex justify-between items-center">
          <span className="text-sm font-medium text-green-800 dark:text-green-200">
            Requesting for:
          </span>
          <span className="font-bold text-green-800 dark:text-green-200">
            {formatDateToMonthYear(targetMonth)}
          </span>
        </div>
        {isAdvanceRequest && (
          <div className="flex justify-between items-center mt-1">
            <span className="text-sm font-medium text-green-800 dark:text-green-200">
              Request Type:
            </span>
            <span className="font-bold text-green-800 dark:text-green-200">
              Advance Request
            </span>
          </div>
        )}
        <div className="flex justify-between items-center mt-1">
          <span className="text-sm font-medium text-green-800 dark:text-green-200">
            Allocated Budget:
          </span>
          <span className="font-bold text-green-800 dark:text-green-200">
            ₱{allocatedBudget.toLocaleString()}
          </span>
        </div>
        <div className="flex justify-between items-center mt-1">
          <span className="text-sm font-medium text-green-800 dark:text-green-200">
            Request Total:
          </span>
          <span className="font-bold text-green-800 dark:text-green-200">
            ₱{totalAmount.toLocaleString()}
          </span>
        </div>
      </div>

      {/* Selected Items Summary */}
      <div className="space-y-2">
        <h3 className="text-sm font-medium text-gray-700 dark:text-gray-300">
          Selected Expenses ({Object.keys(selected).length}):
        </h3>
        <div className="max-h-[50vh] overflow-y-auto border border-gray-200 dark:border-gray-700 rounded-md">
          <ul className="divide-y divide-gray-200 dark:divide-gray-700">
            {Object.entries(selected).map(([expenseTitle, amount]) => (
              <li key={expenseTitle} className="px-4 py-3">
                <div className="flex justify-between items-start gap-4">
                  <div className="flex-1 min-w-0">
                    <span className="text-sm text-gray-700 dark:text-gray-300 block leading-relaxed">
                      {expenseTitle}
                    </span>
                  </div>
                  <div className="flex-shrink-0">
                    <span className="text-sm font-mono font-medium text-gray-900 dark:text-white bg-gray-100 dark:bg-gray-700 px-2 py-1 rounded">
                      ₱{amount || "0"}
                    </span>
                  </div>
                </div>
              </li>
            ))}
          </ul>
        </div>
      </div>

{/* Agreement Section - Checkbox with Link */}
<div className="flex items-start gap-3 p-4 bg-amber-50 dark:bg-amber-900/10 rounded-lg border border-amber-200 dark:border-amber-900/20">
  <input
    type="checkbox"
    id="mooe-agreement"
    checked={agreed}
    onChange={(e) => setAgreed(e.target.checked)}
    className="h-4 w-4 mt-1 text-brand-600 focus:ring-brand-500 border-gray-300 rounded"
  />
  <div className="flex-1">
    <label htmlFor="mooe-agreement" className="text-sm font-medium text-amber-800 dark:text-amber-200 cursor-pointer">
      I agree to the liquidation {" "}
      <button
        type="button"
        onClick={() => setShowTermsDialog(true)}
        className="text-brand-600 dark:text-brand-400 hover:underline font-medium"
      >
        Terms of Service
      </button>
    </label>
  </div>
</div>

{/* Terms of Service Dialog */}
<Dialog open={showTermsDialog} onOpenChange={setShowTermsDialog}>
  <DialogContent className="w-full max-w-[95vw] sm:max-w-4xl lg:max-w-5xl rounded-lg flex flex-col max-h-[95vh]">
    <DialogHeader>
      <DialogTitle className="text-2xl font-bold">MOOE Request Terms of Service</DialogTitle>
      <DialogDescription className="text-lg">
        Please read and understand the following terms and conditions regarding the MOOE request process.
      </DialogDescription>
    </DialogHeader>
    <div className="mt-6 max-h-[70vh] overflow-y-auto px-2">
      <div className="space-y-6 text-lg text-gray-700 dark:text-gray-300 leading-relaxed">
        <p className="text-xl font-medium">
          By submitting this MOOE request, you acknowledge and consent to the following procedures:
        </p>
        <div className="space-y-4">
          <div className="p-4 bg-blue-50 dark:bg-blue-900/10 rounded-lg border border-blue-200 dark:border-blue-900/20">
            <h4 className="font-bold text-blue-800 dark:text-blue-200 mb-3 text-xl">Approval Process:</h4>
            <p className="text-lg leading-relaxed">
              This request will be forwarded to the Division Superintendent for approval. Once approved, the Division Accountant will facilitate the release of funds, initiating a 30-day liquidation period.
            </p>
          </div>
          <div className="p-4 bg-amber-50 dark:bg-amber-900/10 rounded-lg border border-amber-200 dark:border-amber-900/20">
            <h4 className="font-bold text-amber-800 dark:text-amber-200 mb-3 text-xl">Liquidation Timeline:</h4>
            <p className="text-lg leading-relaxed">
              Failure to submit the required liquidation documents within 30 days from the date of fund release will result in the issuance of a demand letter, requiring immediate compliance.
            </p>
          </div>
          <div className="p-4 bg-green-50 dark:bg-green-900/10 rounded-lg border border-green-200 dark:border-green-900/20">
            <h4 className="font-bold text-green-800 dark:text-green-200 mb-3 text-xl">Liquidation Review Process:</h4>
            <p className="text-lg leading-relaxed">
              Once the liquidation report is prepared, it will undergo pre-audit by the District Administrative Assistant, followed by a review and approval process by the Division Liquidator. The finalization of liquidation will then be completed by the Division Accountant. Please note that no new MOOE requests may be submitted until this process is fully completed.
            </p>
          </div>
        </div>
        <div className="p-4 bg-gray-50 dark:bg-gray-700/30 rounded-lg border border-gray-200 dark:border-gray-600">
          <p className="text-lg text-gray-600 dark:text-gray-400 leading-relaxed">
            <strong className="text-gray-800 dark:text-gray-200">Note:</strong> By checking the agreement checkbox, you confirm that you have read, understood, and agreed to comply with these terms and conditions.
          </p>
        </div>
      </div>
    </div>
    <div className="mt-6 flex justify-end">
      <Button
        variant="primary"
        onClick={() => {
          setShowTermsDialog(false);
          setAgreed(true); // Check the agreement checkbox
        }}
        className="px-6 py-3 text-lg"
      >
        I Understand
      </Button>
    </div>
  </DialogContent>
</Dialog>

      {/* Action Buttons */}
      <div className="flex justify-end gap-3 pt-4 border-t border-gray-200 dark:border-gray-700">
        <Button
          variant="outline"
          onClick={() => {
            setShowSubmitDialog(false);
            setAgreed(false);
          }}
          className="px-4 py-2"
        >
          Cancel
        </Button>
        <Button
          variant="primary"
          onClick={async () => {
            setShowSubmitDialog(false);
            await handleSubmit(new Event("submit") as any);
            setAgreed(false);
          }}
          disabled={
            actionLoading || submitting || totalAmount < allocatedBudget || !agreed
          }
          className="px-4 py-2"
        >
          {actionLoading || submitting ? (
            <span className="flex items-center gap-2">
              <svg className="animate-spin h-4 w-4" viewBox="0 0 24 24">
                <circle
                  className="opacity-25"
                  cx="12"
                  cy="12"
                  r="10"
                  stroke="currentColor"
                  strokeWidth="4"
                ></circle>
                <path
                  className="opacity-75"
                  fill="currentColor"
                  d="M4 12a8 8 0 018-8V0C5.373 0 0 5.373 0 12h4zm2 5.291A7.962 7.962 0 014 12H0c0 3.042 1.135 5.824 3 7.938l3-2.647z"
                ></path>
              </svg>
              Submitting...
            </span>
          ) : (
            "Confirm & Submit"
          )}
        </Button>
      </div>
    </div>
  </DialogContent>
</Dialog>

      {/* Budget Exceed Dialog */}
      <Dialog open={showBudgetExceedDialog} onOpenChange={setShowBudgetExceedDialog}>
        <DialogContent className="w-full max-w-sm rounded-xl bg-white dark:bg-gray-800 p-6 shadow-xl border-0">
          {/* Main Content Container */}
          <div className="flex flex-col items-center text-center space-y-4">
            
            {/* Warning Icon */}
            <div className="relative mb-2">
              <div className="absolute inset-0 bg-red-100 dark:bg-red-900/20 rounded-full scale-110 animate-pulse"></div>
              <AlertTriangle className="relative h-12 w-12 text-red-500 dark:text-red-400" />
            </div>

            {/* Header Section */}
            <div className="space-y-2">
              <h2 className="text-xl font-semibold text-gray-900 dark:text-white leading-tight">
                Budget Exceeded
              </h2>
              <p className="text-sm text-gray-600 dark:text-gray-300 leading-relaxed">
                The total amount cannot exceed your allocated budget.
              </p>
            </div>

            {/* Budget Information */}
            <div className="bg-red-50 dark:bg-red-900/10 rounded-lg px-4 py-3 border border-red-200 dark:border-red-900/20 w-full">
              <div className="space-y-2">
                <div className="flex justify-between items-center">
                  <span className="text-sm font-medium text-red-800 dark:text-red-200">
                    Allocated Budget:
                  </span>
                  <span className="font-bold text-red-800 dark:text-red-200">
                    ₱{allocatedBudget.toLocaleString()}
                  </span>
                </div>
                <div className="flex justify-between items-center">
                  <span className="text-sm font-medium text-red-800 dark:text-red-200">
                    Current Total:
                  </span>
                  <span className="font-bold text-red-800 dark:text-red-200">
                    ₱{totalAmount.toLocaleString()}
                  </span>
                </div>
              </div>
            </div>

            {/* Action Message */}
            <div className="pt-2">
              <p className="text-xs text-gray-500 dark:text-gray-400">
                Please reduce the amount to stay within your budget limit.
              </p>
            </div>
          </div>

          {/* Action Button */}
          <div className="mt-6 flex justify-center">
            <Button
              variant="primary"
              onClick={() => setShowBudgetExceedDialog(false)}
              className="px-6 py-2 bg-red-600 hover:bg-red-700 text-white"
            >
              I Understand
            </Button>
          </div>
        </DialogContent>
      </Dialog>

      {/* Unused Budget Dialog */}
      <Dialog open={showUnusedBudgetDialog} onOpenChange={setShowUnusedBudgetDialog}>
        <DialogContent className="w-full max-w-sm rounded-xl bg-white dark:bg-gray-800 p-6 shadow-xl border-0">
          {/* Main Content Container */}
          <div className="flex flex-col items-center text-center space-y-4">
            
            {/* Info Icon */}
            <div className="relative mb-2">
              <div className="absolute inset-0 bg-blue-100 dark:bg-blue-900/20 rounded-full scale-110 animate-pulse"></div>
              <Info className="relative h-12 w-12 text-blue-500 dark:text-blue-400" />
            </div>

            {/* Header Section */}
            <div className="space-y-2">
              <h2 className="text-xl font-semibold text-gray-900 dark:text-white leading-tight">
                Unused Budget Available
              </h2>
              <p className="text-sm text-gray-600 dark:text-gray-300 leading-relaxed">
                You have unused budget remaining. Are you sure you want to submit with this amount?
              </p>
            </div>

            {/* Budget Information */}
            <div className="bg-blue-50 dark:bg-blue-900/10 rounded-lg px-4 py-3 border border-blue-200 dark:border-blue-900/20 w-full">
              <div className="space-y-2">
                <div className="flex justify-between items-center">
                  <span className="text-sm font-medium text-blue-800 dark:text-blue-200">
                    Allocated Budget:
                  </span>
                  <span className="font-bold text-blue-800 dark:text-blue-200">
                    ₱{allocatedBudget.toLocaleString()}
                  </span>
                </div>
                <div className="flex justify-between items-center">
                  <span className="text-sm font-medium text-blue-800 dark:text-blue-200">
                    Request Total:
                  </span>
                  <span className="font-bold text-blue-800 dark:text-blue-200">
                    ₱{totalAmount.toLocaleString()}
                  </span>
                </div>
                <div className="flex justify-between items-center border-t border-blue-200 dark:border-blue-800 pt-2">
                  <span className="text-sm font-medium text-blue-800 dark:text-blue-200">
                    Unused Budget:
                  </span>
                  <span className="font-bold text-blue-800 dark:text-blue-200">
                    ₱{(allocatedBudget - totalAmount).toLocaleString()}
                  </span>
                </div>
              </div>
            </div>

            {/* Action Message */}
            <div className="pt-2">
              <p className="text-xs text-gray-500 dark:text-gray-400">
                You can add more expenses or increase amounts to utilize your full budget.
              </p>
            </div>
          </div>

          {/* Action Button */}
          <div className="mt-6 flex justify-center">
            <Button
              variant="primary"
              onClick={() => setShowUnusedBudgetDialog(false)}
              className="px-6 py-2"
            >
              Go Back
            </Button>
          </div>
        </DialogContent>
      </Dialog>

      {/* Minimum Selection Dialog */}
      <Dialog open={showMinSelectionDialog} onOpenChange={setShowMinSelectionDialog}>
        <DialogContent className="w-full max-w-sm rounded-xl bg-white dark:bg-gray-800 p-6 shadow-xl border-0">
          {/* Main Content Container */}
          <div className="flex flex-col items-center text-center space-y-4">
            
            {/* Warning Icon */}
            <div className="relative mb-2">
              <div className="absolute inset-0 bg-amber-100 dark:bg-amber-900/20 rounded-full scale-110 animate-pulse"></div>
              <AlertTriangle className="relative h-12 w-12 text-amber-500 dark:text-amber-400" />
            </div>

            {/* Header Section */}
            <div className="space-y-2">
              <h2 className="text-xl font-semibold text-gray-900 dark:text-white leading-tight">
                Minimum Selection Required
              </h2>
              <p className="text-sm text-gray-600 dark:text-gray-300 leading-relaxed">
                You must select at least 2 expense items to submit a MOOE request.
              </p>
            </div>

            {/* Current Selection Info */}
            <div className="bg-amber-50 dark:bg-amber-900/10 rounded-lg px-4 py-3 border border-amber-200 dark:border-amber-900/20 w-full">
              <div className="space-y-2">
                <div className="flex justify-between items-center">
                  <span className="text-sm font-medium text-amber-800 dark:text-amber-200">
                    Currently Selected:
                  </span>
                  <span className="font-bold text-amber-800 dark:text-amber-200">
                    {Object.keys(selected).length} item(s)
                  </span>
                </div>
                <div className="flex justify-between items-center">
                  <span className="text-sm font-medium text-amber-800 dark:text-amber-200">
                    Required Minimum:
                  </span>
                  <span className="font-bold text-amber-800 dark:text-amber-200">
                    2 items
                  </span>
                </div>
              </div>
            </div>

            {/* Action Message */}
            <div className="pt-2">
              <p className="text-xs text-gray-500 dark:text-gray-400">
                Please select at least one more expense item from the list to continue.
              </p>
            </div>
          </div>

          {/* Action Button */}
          <div className="mt-6 flex justify-center">
            <Button
              variant="primary"
              onClick={() => setShowMinSelectionDialog(false)}
              className="px-6 py-2 bg-amber-600 hover:bg-amber-700 text-white"
            >
              I Understand
            </Button>
          </div>
        </DialogContent>
      </Dialog>

      <div className="mt-8">
        {!isFormDisabled && (
          <div className="mb-4 bg-brand-50/80 dark:bg-brand-900/10 rounded-lg border border-brand-100 dark:border-brand-900/20 overflow-hidden transition-colors">
            <Disclosure>
              {({ open }) => (
                <>
                  <Disclosure.Button
                    className="flex w-full items-center justify-between p-3 text-left text-sm focus:outline-none focus-visible:ring-2 focus-visible:ring-brand-500"
                    aria-label="MOOE request guide"
                  >
                    <div className="flex items-center gap-2">
                      <Info className="h-4 w-4 flex-shrink-0 text-brand-600 dark:text-brand-400" />
                      <span className="font-medium text-brand-800 dark:text-brand-200">
                        How to request MOOE funds
                      </span>
                    </div>
                    <ChevronDown
                      className={`h-4 w-4 text-brand-600 dark:text-brand-400 transition-transform duration-200 ${
                        open ? "rotate-180" : ""
                      }`}
                    />
                  </Disclosure.Button>

                  <Transition
                    enter="transition duration-100 ease-out"
                    enterFrom="transform opacity-0 -translate-y-2"
                    enterTo="transform opacity-100 translate-y-0"
                    leave="transition duration-75 ease-out"
                    leaveFrom="transform opacity-100 translate-y-0"
                    leaveTo="transform opacity-0 -translate-y-2"
                  >
                    <Disclosure.Panel className="px-4 pb-3 pt-1 text-sm text-brand-700 dark:text-brand-300 border-t border-brand-100 dark:border-brand-900/20">
                      <ol className="space-y-2">
                        <li className="flex gap-2">
                          <span className="font-medium">1.</span>
                          <p>
                            Select at least{" "}
                            <span className="font-semibold">
                              2 expense items
                            </span>{" "}
                            from the list
                          </p>
                        </li>
                        <li className="flex gap-2">
                          <span className="font-medium">2.</span>
                          <p>
                            Enter amounts using the{" "}
                            <span className="font-semibold">
                              +5k/+10k buttons
                            </span>{" "}
                            or type manually
                          </p>
                        </li>
                        <li className="flex gap-2">
                          <span className="font-medium">3.</span>
                          <p>
                            Total must not exceed your{" "}
                            <span className="font-semibold">
                              allocated budget (₱
                              {allocatedBudget.toLocaleString()})
                            </span>
                          </p>
                        </li>
                        <li className="flex gap-2">
                          <span className="font-medium">4.</span>
                          <p>
                            Click <FileText className="inline h-3 w-3" /> icons
                            to view{" "}
                            <span className="font-semibold">
                              document requirements
                            </span>
                          </p>
                        </li>
                      </ol>

                      {location.state?.rejectedRequestId && (
                        <div className="mt-3 p-2 bg-amber-50 dark:bg-amber-900/10 rounded border border-amber-100 dark:border-amber-900/20 text-xs">
                          <span className="font-medium">Note:</span> You're
                          editing a rejected request. Please address the
                          rejection reason before resubmitting.
                        </div>
                      )}
                    </Disclosure.Panel>
                  </Transition>
                </>
              )}
            </Disclosure>
          </div>
        )}
        {!isFormDisabled && targetMonth && (
          <div className="mb-4 bg-blue-50 dark:bg-blue-900/10 rounded-lg border border-blue-100 dark:border-blue-900/20 p-3">
            <div className="flex items-center gap-2">
              <Info className="h-4 w-4 text-blue-600 dark:text-blue-400" />
              <span className="text-sm text-blue-800 dark:text-blue-200">
                {isAdvanceRequest ? (
                  <>
                    This will be an <strong>advance request</strong> for{" "}
                    <strong>{formatDateToMonthYear(targetMonth)}</strong>
                  </>
                ) : (
                  <>
                    Requesting for <strong>{formatDateToMonthYear(targetMonth)}</strong>
                  </>
                )}
              </span>
            </div>
            {isAdvanceRequest && (
              <p className="text-xs text-blue-600 dark:text-blue-300 mt-1">
                This request will become pending when {formatDateToMonthYear(targetMonth)} arrives.
              </p>
            )}
          </div>
        )}
        <form
          onSubmit={(e) => {
            e.preventDefault();
            // Clear previous empty input tracking
            setEmptyInputs(new Set());
            
            // Check minimum selection requirement
            if (Object.keys(selected).length < 2) {
              setShowMinSelectionDialog(true);
              return;
            }
            
            // Check for empty amounts and track them
            const emptyAmounts = Object.entries(selected).filter(
              ([, amount]) => !amount || amount === "0"
            );
            
            if (emptyAmounts.length > 0) {
              // Track empty inputs for visual validation
              const emptyInputSet = new Set(emptyAmounts.map(([expense]) => expense));
              setEmptyInputs(emptyInputSet);
              
              // Show toast for empty inputs
              toast.error("Please enter amounts for all selected expenses.");
              return;
            }
            
            // Check budget exceed
            if (totalAmount > allocatedBudget) {
              toast.error(
                `Total amount cannot exceed allocated budget of ₱${allocatedBudget.toLocaleString()}`
              );
              return;
            }
            
            // Check for unused budget (show modal if there's significant unused budget)
            const unusedBudget = allocatedBudget - totalAmount;
            const unusedPercentage = (unusedBudget / allocatedBudget) * 100;
            
            if (unusedPercentage > 10) { // Show modal if more than 10% of budget is unused
              setShowUnusedBudgetDialog(true);
            } else {
              setShowSubmitDialog(true);
            }
          }}
        >
          <div className="grid grid-cols-1 md:grid-cols-2 gap-6">
            {/* Left Column - Expense List */}
            <div>
              <div className="flex flex-col md:flex-row gap-4 items-center justify-between mb-6">
                <div className="relative w-full flex-5/8">
                  <Input
                    type="text"
                    placeholder="Search expenses..."
                    value={filterOptions.searchTerm}
                    onChange={handleSearchChange}
                    disabled={isFormDisabled}
                    className={`pl-10 ${
                      isFormDisabled ? "opacity-50 cursor-not-allowed" : ""
                    }`}
                  />
                  <Search className="absolute left-3 top-1/2 transform -translate-y-1/2 h-4 w-4 text-gray-400" />
                  <span className="absolute right-3 top-1/2 transform -translate-y-1/2 text-xs text-gray-400">
                    {filteredExpenses.length} items
                  </span>
                </div>
                {!isFormDisabled && hasPastLiquidation && (
                  <Button
                    variant="primary"
                    size="sm"
                    onClick={handleCopyPrevious}
                    className="w-full flex-3/8"
                    startIcon={<Copy className="h-4 w-4" />}
                    disabled={isFormDisabled || copyLoading}
                  >
                    {copyLoading ? "Loading..." : "Copy Previous Request"}
                  </Button>
                )}
              </div>

              {/* Enhanced Dropdown List */}
              <div className="space-y-3">
                {loading && (
                  <div className="flex flex-col items-center justify-center py-12">
                    <div className="animate-spin rounded-full h-8 w-8 border-t-2 border-b-2 border-brand-500 mb-3"></div>
                    <span className="text-gray-500">Loading expenses...</span>
                  </div>
                )}

                {fetchError && (
                  <div className="p-4 bg-red-50 dark:bg-red-900/10 rounded-lg border border-red-100 dark:border-red-900/20 text-red-600 dark:text-red-300 text-center">
                    <AlertTriangle className="h-5 w-5 mx-auto mb-2" />
                    {fetchError}
                  </div>
                )}

                {!loading && !fetchError && (
                  <div className="rounded-lg border border-gray-200 dark:border-gray-700 overflow-hidden">
                    {sortedCategoryKeys.map((cat) => {
                      // Filter by search term as well as selection
                      const items = categories[cat].filter(
                        (p) =>
                          selected[p.expenseTitle] === undefined &&
                          p.expenseTitle
                            .toLowerCase()
                            .includes(filterOptions.searchTerm.toLowerCase())
                      );
                      if (items.length === 0) return null;

                      const allSelected = items.every(
                        (p) => selected[p.expenseTitle] !== undefined
                      );

                      return (
                        <Disclosure key={cat}>
                          {({ open }) => (
                            <div className="border-b border-gray-200 dark:border-gray-700 last:border-b-0">
                              <Disclosure.Button className="flex items-center justify-between w-full p-4 text-left hover:bg-gray-50 dark:hover:bg-gray-700/30 transition-colors">
                                <div className="flex items-center">
                                  <input
                                    type="checkbox"
                                    checked={allSelected}
                                    onChange={() => setCategoryToSelect(cat)}
                                    disabled={isFormDisabled}
                                    className={`h-5 w-5 rounded-full border-2 ${
                                      allSelected
                                        ? "border-brand-500 bg-brand-500"
                                        : "border-gray-300 dark:border-gray-600"
                                    } focus:ring-2 focus:ring-brand-500 outline-none transition-colors duration-150 ${
                                      isFormDisabled
                                        ? "cursor-not-allowed"
                                        : "cursor-pointer hover:border-brand-500"
                                    }`}
                                    style={{ position: "relative" }}
                                    onClick={(e) => e.stopPropagation()}
                                  />
                                  {allSelected && (
                                    <CheckCircle className="h-5 w-5 absolute left-0 top-0 text-white pointer-events-none" />
                                  )}
                                  <span className="ml-3 font-medium text-gray-800 dark:text-gray-200">
                                    {CATEGORY_LABELS[cat] || cat}
                                  </span>
                                </div>
                                <div className="flex items-center">
                                  <span className="text-xs text-gray-500 dark:text-gray-400 mr-2">
                                    {allSelected
                                      ? "All selected"
                                      : `${items.length} available`}
                                  </span>
                                  <ChevronDown
                                    className={`h-5 w-5 text-gray-400 transition-transform duration-200 ${
                                      open ? "rotate-180 text-brand-500" : ""
                                    }`}
                                  />
                                </div>
                              </Disclosure.Button>
                              <Transition
                                enter="transition duration-100 ease-out"
                                enterFrom="transform opacity-0 -translate-y-2"
                                enterTo="transform opacity-100 translate-y-0"
                                leave="transition duration-75 ease-out"
                                leaveFrom="transform opacity-100 translate-y-0"
                                leaveTo="transform opacity-0 -translate-y-2"
                              >
                                <Disclosure.Panel className="px-4 pb-3">
                                  <div className="space-y-2 pl-8">
                                    {items.map((priority) => (
                                      <div
                                        key={priority.LOPID}
                                        className="flex items-center py-2 px-3 rounded-lg transition-colors hover:bg-brand-50/60 dark:hover:bg-brand-900/20 group"
                                      >
                                        <input
                                          type="checkbox"
                                          checked={
                                            selected[priority.expenseTitle] !==
                                            undefined
                                          }
                                          onChange={() =>
                                            handleCheck(priority.expenseTitle)
                                          }
                                          disabled={isFormDisabled}
                                          className={`h-5 w-5 rounded-full border-2 ${
                                            selected[priority.expenseTitle] !==
                                            undefined
                                              ? "border-brand-500 bg-brand-500"
                                              : "border-gray-300 dark:border-gray-600"
                                          } focus:ring-2 focus:ring-brand-500 outline-none transition-colors duration-150 ${
                                            isFormDisabled
                                              ? "cursor-not-allowed"
                                              : "cursor-pointer hover:border-brand-500"
                                          }`}
                                          style={{ position: "relative" }}
                                        />
                                        {selected[priority.expenseTitle] !==
                                          undefined && (
                                          <CheckCircle className="h-5 w-5 absolute left-0 top-0 text-white pointer-events-none" />
                                        )}
                                        <span className="ml-3 text-gray-700 dark:text-gray-300 flex-1">
                                          {priority.expenseTitle}
                                        </span>
                                        <button
                                          type="button"
                                          onClick={() =>
                                            showRequirements(
                                              priority.expenseTitle
                                            )
                                          }
                                          className="opacity-0 group-hover:opacity-100 text-gray-400 hover:text-brand-500 transition-opacity"
                                          disabled={isFormDisabled}
                                        >
                                          <FileText className="h-4 w-4" />
                                        </button>
                                      </div>
                                    ))}
                                  </div>
                                </Disclosure.Panel>
                              </Transition>
                            </div>
                          )}
                        </Disclosure>
                      );
                    })}
                  </div>
                )}
              </div>
            </div>

            {/* Right Column - Summary Panel */}
            <div className="sticky top-4 h-fit">
              <div className="border border-gray-300 dark:border-gray-600 rounded-lg bg-white dark:bg-gray-800 overflow-hidden">
                <div className="bg-gray-50 dark:bg-gray-700/50 px-4 py-3 border-b border-gray-300 dark:border-gray-600">
                  <h3 className="text-lg font-semibold text-gray-800 dark:text-white/90">
                    MOOE Request Summary
                  </h3>
                </div>

                {/* Always show budget info at the top for consistent position/dimension */}
                <div className="p-4 pb-0">
                  <div className="mb-4 p-3 bg-blue-50 dark:bg-blue-900/10 rounded-lg border border-blue-100 dark:border-blue-900/20">
                    <div className="flex justify-between items-center">
                      <span className="text-sm font-medium text-blue-800 dark:text-blue-200">
                        Allocated Budget:
                      </span>
                      <span className="font-bold text-blue-800 dark:text-blue-200">
                        ₱{allocatedBudget.toLocaleString()}
                      </span>
                    </div>
                    <div className="flex justify-between items-center mt-1">
                      <span className="text-sm font-medium text-blue-800 dark:text-blue-200">
                        Remaining Budget:
                      </span>
                      <span className="font-bold text-blue-800 dark:text-blue-200">
                        ₱{(allocatedBudget - totalAmount).toLocaleString()}
                      </span>
                    </div>
                  </div>
                </div>

                {Object.keys(selected).length > 0 ? (
                  <>
                    <div className="p-4 pt-0">
                      <div className="flex justify-between items-center mb-4">
                        <span className="text-gray-600 dark:text-gray-300">
                          {Object.keys(selected).length} item(s) selected
                        </span>
                        <span className="font-medium text-brand-600 dark:text-brand-400">
                          Total: ₱{totalAmount.toLocaleString()}
                        </span>
                      </div>
                      <div className="space-y-3 max-h-[400px] overflow-y-auto">
                        {orderedSelectedItems.map(
                          ({ expenseTitle, amount }) => {
                            const priority = priorities.find(
                              (p) => p.expenseTitle === expenseTitle
                            );
                            if (!priority) return null;
                            return (
                              <div
                                key={priority.LOPID}
                                className="flex justify-between items-center p-3 bg-gray-50 dark:bg-gray-700/30 rounded-lg"
                              >
                                {/* Responsive/truncated expense title */}
                                <div className="pr-2 min-w-0 flex-1">
                                  <div
                                    className="truncate font-medium text-gray-900 dark:text-white"
                                    title={expenseTitle}
                                  >
                                    {expenseTitle}
                                  </div>
                                  <div className="flex items-center mt-1">
                                    <span className="text-xs text-gray-500 dark:text-gray-400 truncate">
                                      {CATEGORY_LABELS[priority.category] ||
                                        priority.category}
                                    </span>
                                    <button
                                      type="button"
                                      onClick={() =>
                                        showRequirements(expenseTitle)
                                      }
                                      className="ml-2 text-xs text-blue-600 dark:text-blue-400 hover:underline flex items-center"
                                    >
                                      <FileText className="h-3 w-3 mr-1" />
                                      {priority.requirements
                                        ? priority.requirements.length
                                        : 0}{" "}
                                      docs
                                    </button>
                                  </div>
                                </div>
                                <div className="flex items-center gap-2 flex-shrink-0">
                                  {/* Quick add buttons on the left */}
                                  <div className="flex items-center gap-1">
                                    <button
                                      type="button"
                                      className="px-2 py-0.5 rounded bg-blue-100 text-blue-700 text-xs font-semibold hover:bg-blue-200 transition"
                                      disabled={isFormDisabled}
                                      onClick={() => {
                                        const current =
                                          Number(amount.replace(/,/g, "")) || 0;
                                        handleAmountChange(
                                          expenseTitle,
                                          (current + 10000).toString()
                                        );
                                      }}
                                      tabIndex={-1}
                                    >
                                      +10k
                                    </button>
                                    <button
                                      type="button"
                                      className="px-2 py-0.5 rounded bg-blue-100 text-blue-700 text-xs font-semibold hover:bg-blue-200 transition"
                                      disabled={isFormDisabled}
                                      onClick={() => {
                                        const current =
                                          Number(amount.replace(/,/g, "")) || 0;
                                        handleAmountChange(
                                          expenseTitle,
                                          (current + 5000).toString()
                                        );
                                      }}
                                      tabIndex={-1}
                                    >
                                      +5k
                                    </button>
                                  </div>
                                  {/* Amount input */}
                                  <div className="relative w-24">
                                    <span className="absolute left-2 top-1/2 transform -translate-y-1/2 text-gray-500">
                                      ₱
                                    </span>
                                    <input
                                      type="text"
                                      value={amount}
                                      onChange={(e) => {
                                        handleAmountChange(
                                          expenseTitle,
                                          e.target.value
                                        );
                                        // Clear empty input validation when user starts typing
                                        if (emptyInputs.has(expenseTitle)) {
                                          setEmptyInputs(prev => {
                                            const newSet = new Set(prev);
                                            newSet.delete(expenseTitle);
                                            return newSet;
                                          });
                                        }
                                      }}
                                      disabled={isFormDisabled}
                                      className={`w-full pl-6 pr-2 py-1 text-sm border rounded focus:border-brand-500 focus:ring-brand-500 dark:bg-gray-700 dark:text-white ${
                                        emptyInputs.has(expenseTitle)
                                          ? "border-red-500 bg-red-50 dark:bg-red-900/10"
                                          : "border-gray-300 dark:border-gray-600"
                                      } ${
                                        isFormDisabled
                                          ? "opacity-50 cursor-not-allowed"
                                          : ""
                                      }`}
                                      placeholder={emptyInputs.has(expenseTitle) ? "Required" : "0.00"}
                                      onClick={(e) => e.stopPropagation()}
                                    />
                                    {emptyInputs.has(expenseTitle) && (
                                      <div className="absolute -bottom-5 left-0 text-xs text-red-500 whitespace-nowrap">
                                        Cannot be empty
                                      </div>
                                    )}
                                  </div>
                                  {/* Remove button */}
                                  <button
                                    type="button"
                                    onClick={() =>
                                      setExpenseToRemove(expenseTitle)
                                    }
                                    className="text-gray-400 hover:text-red-500"
                                  >
                                    <X className="h-4 w-4" />
                                  </button>
                                </div>
                              </div>
                            );
                          }
                        )}
                      </div>
                    </div>
                    <div className="p-4 border-t border-gray-300 dark:border-gray-600 bg-gray-50 dark:bg-gray-700/50">
                      <div className="flex justify-between items-center">
                        <Button
                          type="button"
                          onClick={() => setShowClearAllDialog(true)}
                          variant="outline"
                          size="sm"
                        >
                          Clear All
                        </Button>
                        <Button
                          type="submit"
                          variant="primary"
                          disabled={submitting || isFormDisabled}
                          className="min-w-[180px]"
                        >
                          {isFormDisabled ? (
                            hasPendingRequest ? (
                              "Request Pending"
                            ) : (
                              "Liquidation in Progress"
                            )
                          ) : submitting ? (
                            "Submitting..."
                          ) : (
                            <>
                              Submit Request
                              <span className="ml-2 font-normal">
                                (₱{totalAmount.toLocaleString()})
                              </span>
                            </>
                          )}
                        </Button>
                      </div>
                    </div>
                  </>
                ) : (
                  <div className="p-8 text-center pt-0">
                    <div className="mx-auto w-16 h-16 bg-gray-100 dark:bg-gray-700 rounded-full flex items-center justify-center mb-4">
                      <Plus className="h-8 w-8 text-gray-400" />
                    </div>
                    <h4 className="text-gray-500 dark:text-gray-400 font-medium mb-1">
                      No expenses selected
                    </h4>
                    <p className="text-sm text-gray-400 dark:text-gray-500">
                      Select items from the list to begin
                    </p>
                  </div>
                )}
              </div>
            </div>
          </div>
        </form>
      </div>
    </div>
  );
};

export default MOOERequestPage;<|MERGE_RESOLUTION|>--- conflicted
+++ resolved
@@ -744,16 +744,10 @@
     {/* Animated Progress Bar */}
     <div className="mt-4 w-full bg-gray-200 dark:bg-gray-700 rounded-full h-1.5 overflow-hidden">
       <div 
-<<<<<<< HEAD
-        className="bg-green-500 h-1.5 rounded-full w-0 animate-[progressFill_3s_linear_forwards]"
-        style={{
-          animation: 'progressFill 3s linear forwards'
-=======
         className="bg-green-500 h-1.5 rounded-full transition-all duration-[3000ms] ease-linear"
         style={{
           width: '100%',
           animation: 'progressShrink 3s linear forwards'
->>>>>>> 51938349
         }}
       ></div>
     </div>

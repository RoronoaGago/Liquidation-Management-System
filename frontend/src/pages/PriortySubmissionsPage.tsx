import PageBreadcrumb from "@/components/common/PageBreadCrumb";
import React, { useState, useMemo, useRef, useEffect } from "react";
import {
  Dialog,
  DialogContent,
  DialogDescription,
  DialogHeader,
  DialogTitle,
} from "@/components/ui/dialog";
import PrioritySubmissionsTable from "@/components/tables/BasicTables/PrioritySubmissionsTable";
import { handleExport } from "@/lib/pdfHelpers";
import {
  CheckCircle,
  XCircle,
  Clock,
  RefreshCw,
  ArrowDownCircle,
  AlertCircle,
  Download,
  Search,
  ChevronLeft,
  ChevronRight,
  ChevronsLeft,
  ChevronsRight,
  AlertTriangleIcon,
  Loader2Icon,
  ArrowUp,
  ArrowDown,
  PlusCircle,
  MinusCircle,
  BadgeCheck,
  FileDiff,
  Info,
  Eye,
  EyeOff,
} from "lucide-react";
import Input from "@/components/form/input/InputField";
import Button from "@/components/ui/button/Button";
import api from "@/api/axios";
<<<<<<< HEAD
import { Submission, School, Priority } from "@/lib/types";
=======
import { Submission, School, Priority, Prayoridad } from "@/lib/types";
>>>>>>> 690751f1
import { useAuth } from "@/context/AuthContext";
import { toast } from "react-toastify";
import { format } from "date-fns";

type HistoryItem = {
<<<<<<< HEAD
  priorities: Priority[];
=======
  priorities: Prayoridad[];
>>>>>>> 690751f1
  status: string;
  rejection_comment?: string;
  rejection_date?: string;
  created_at: string;
  user: Submission["user"];
  request_id: string;
  [key: string]: any;
};

type PriorityDiff = {
<<<<<<< HEAD
=======
  LOPID: number; // Unique identifier for the priority
>>>>>>> 690751f1
  expenseTitle: string;
  prevAmount?: number;
  currAmount?: number;
  change: "added" | "removed" | "increased" | "decreased" | "unchanged";
};

const getPriorityDiffs = (
<<<<<<< HEAD
  prev: Priority[] = [],
  curr: Priority[] = []
): PriorityDiff[] => {
  const prevMap = new Map<string, number>();
  prev.forEach((p) =>
    prevMap.set(
      p.priority.expenseTitle,
      Number(p.amount != null ? p.amount : 0)
    )
  );
  const currMap = new Map<string, number>();
  curr.forEach((p) =>
    currMap.set(
      p.priority.expenseTitle,
      Number(p.amount != null ? p.amount : 0)
    )
  );
  const allKeys = Array.from(
    new Set([...Array.from(prevMap.keys()), ...Array.from(currMap.keys())])
  );
  return allKeys.map((expenseTitle) => {
    const prevAmount = prevMap.get(expenseTitle);
    const currAmount = currMap.get(expenseTitle);
    let change: PriorityDiff["change"] = "unchanged";
    if (prevAmount == null && currAmount != null) change = "added";
    else if (prevAmount != null && currAmount == null) change = "removed";
    else if (prevAmount != null && currAmount != null) {
      if (prevAmount < currAmount) change = "increased";
      else if (prevAmount > currAmount) change = "decreased";
      else change = "unchanged";
    }
    return {
      expenseTitle,
=======
  prev: Prayoridad[] = [],
  curr: Prayoridad[] = []
): PriorityDiff[] => {
  // Create maps using LOPID as key
  const prevMap = new Map<number, number>();
  prev.forEach((p) => {
    const LOPID = p.LOPID || 0;
    const amount = Number(p.amount != null ? p.amount : 0);
    prevMap.set(LOPID, amount);
  });

  const currMap = new Map<number, number>();
  curr.forEach((p) => {
    const LOPID = p.LOPID || 0;
    const amount = Number(p.amount != null ? p.amount : 0);
    currMap.set(LOPID, amount);
  });

  // Get all unique LOPIDs from both versions
  const allLOPIDs = Array.from(
    new Set([...Array.from(prevMap.keys()), ...Array.from(currMap.keys())])
  );

  return allLOPIDs.map((LOPID) => {
    const prevAmount = prevMap.get(LOPID);
    const currAmount = currMap.get(LOPID);

    // Find the priority to get the title
    const priority = [...prev, ...curr].find((p) => p.LOPID === LOPID);
    const expenseTitle = priority?.expenseTitle || "Unknown";

    let change: PriorityDiff["change"] = "unchanged";

    if (prevAmount == null && currAmount != null) {
      change = "added";
    } else if (prevAmount != null && currAmount == null) {
      change = "removed";
    } else if (prevAmount != null && currAmount != null) {
      if (prevAmount < currAmount) {
        change = "increased";
      } else if (prevAmount > currAmount) {
        change = "decreased";
      } else {
        change = "unchanged";
      }
    }

    return {
      expenseTitle,
      LOPID,
>>>>>>> 690751f1
      prevAmount,
      currAmount,
      change,
    };
  });
};

const PriortySubmissionsPage = () => {
  const [viewedSubmission, setViewedSubmission] = useState<Submission | null>(
    null
  );
  const [submissionHistory, setSubmissionHistory] = useState<
    HistoryItem[] | null
  >(null);
  const [showAllDiffs, setShowAllDiffs] = useState(false); // Toggle show all/only changed
  const [loadingHistory, setLoadingHistory] = useState(false);

  const [rejectionReason, setRejectionReason] = useState("");
  const [submissionsState, setSubmissionsState] = useState<Submission[]>([]);
  const [loading, setLoading] = useState(true);
  const [error, setError] = useState<string | null>(null);
  const { user } = useAuth();
  const [, setSchools] = useState<School[]>([]);
  const [actionLoading, setActionLoading] = useState<
    "approve" | "reject" | null
  >(null);
  const [isRejectDialogOpen, setIsRejectDialogOpen] = useState(false);
  const [submissionToReject, setSubmissionToReject] =
    useState<Submission | null>(null);
  const [showApproveConfirm, setShowApproveConfirm] = useState(false);
  const [submissionToApprove, setSubmissionToApprove] =
    useState<Submission | null>(null);
  const [currentPage, setCurrentPage] = useState(1);
  const [itemsPerPage, setItemsPerPage] = useState(5);
  const [filterOptions, setFilterOptions] = useState({
    searchTerm: "",
    status: "",
    school: "",
  });
  const [sortConfig, setSortConfig] = useState<{
    key: string;
    direction: "asc" | "desc";
  } | null>({ key: "created_at", direction: "desc" });
  const searchDebounceRef = useRef<NodeJS.Timeout | null>(null);

  // Status badge mappings
  const statusLabels: Record<string, string> = {
    approved: "Approved",
    rejected: "Rejected",
    pending: "Pending",
    downloaded: "Downloaded",
    unliquidated: "Unliquidated",
    liquidated: "Liquidated",
    advanced: "Advanced",
  };
  const statusColors: Record<string, string> = {
    approved:
      "bg-green-100 text-green-800 dark:bg-green-900/30 dark:text-green-300",
    rejected: "bg-red-100 text-red-800 dark:bg-red-900/30 dark:text-red-300",
    pending:
      "bg-amber-100 text-amber-800 dark:bg-amber-900/30 dark:text-amber-300",
    downloaded:
      "bg-blue-100 text-blue-800 dark:bg-blue-900/30 dark:text-blue-300",
    unliquidated:
      "bg-orange-100 text-orange-800 dark:bg-orange-900/30 dark:text-orange-300",
    liquidated:
      "bg-emerald-100 text-emerald-800 dark:bg-emerald-900/30 dark:text-emerald-300",
    advanced:
      "bg-purple-100 text-purple-800 dark:bg-purple-900/30 dark:text-purple-300",
  };
  const statusIcons: Record<string, React.ReactNode> = {
    approved: <CheckCircle className="h-4 w-4" />,
    rejected: <XCircle className="h-4 w-4" />,
    pending: <Clock className="h-4 w-4" />,
    downloaded: <ArrowDownCircle className="h-4 w-4" />,
    unliquidated: <AlertCircle className="h-4 w-4" />,
    liquidated: <CheckCircle className="h-4 w-4" />,
    advanced: <RefreshCw className="h-4 w-4 animate-spin" />,
  };

  // Fetch submissions and schools from backend
  const fetchSubmissions = async () => {
    setLoading(true);
    setError(null);
    try {
      const res = await api.get("requests/?status=pending");
      setSubmissionsState(res.data);
      // Fetch schools for filter dropdown
      const schoolRes = await api.get("schools/");
      setSchools(schoolRes.data);
    } catch (err: any) {
      console.error("Failed to fetch submissions:", err);
      setError("Failed to fetch submissions");
    } finally {
      setLoading(false);
    }
  };

  useEffect(() => {
    fetchSubmissions();
  }, []);

  // Approve handler
  const handleApprove = async (submission: Submission) => {
    setActionLoading("approve");
    try {
      await api.put(`requests/${submission.request_id}/approve/`, {
        status: "approved",
      });
      setViewedSubmission(null);
      toast.success(
        `Fund request #${submission.request_id} from ${submission.user.first_name} ${submission.user.last_name} has been approved.`
      );
      await fetchSubmissions();
    } catch (err) {
      console.error("Failed to approve submission:", err);
      toast.error("Failed to approve submission. Please try again.");
    } finally {
      setActionLoading(null);
    }
  };

  const handleReject = async (submission: Submission, reason: string) => {
    setActionLoading("reject");
    try {
      await api.put(`requests/${submission.request_id}/reject/`, {
        status: "rejected",
        rejection_comment: reason,
      });
      setViewedSubmission(null);
      setIsRejectDialogOpen(false);
      setRejectionReason("");
      toast.success(`Request #${submission.request_id} has been rejected.`);
      await fetchSubmissions();
    } catch (err) {
      console.error("Failed to reject submission:", err);
      toast.error("Failed to reject submission. Please try again.");
    } finally {
      setActionLoading(null);
    }
  };

  // Reject handler
  const handleRejectClick = (submission: Submission) => {
    setSubmissionToReject(submission);
    setRejectionReason("");
    setIsRejectDialogOpen(true);
  };

  // Debounce search
  useEffect(() => {
    if (searchDebounceRef.current) clearTimeout(searchDebounceRef.current);
    searchDebounceRef.current = setTimeout(() => {
      setCurrentPage(1);
    }, 400);
    return () => {
      if (searchDebounceRef.current) clearTimeout(searchDebounceRef.current);
    };
  }, [filterOptions.searchTerm]);

  // Filtering logic
  const filteredSubmissions = useMemo(() => {
    let filtered = submissionsState;
    if (filterOptions.searchTerm) {
      const term = filterOptions.searchTerm.toLowerCase();
      filtered = filtered.filter((submission) => {
        const userName =
          `${submission.user.first_name} ${submission.user.last_name}`.toLowerCase();
        const school = (submission.user.school?.schoolName || "").toLowerCase();
        return (
          userName.includes(term) ||
          school.includes(term) ||
          submission.priorities.some((p: Priority) =>
            p.priority.expenseTitle.toLowerCase().includes(term)
          ) ||
          submission.status.toLowerCase().includes(term) ||
          submission.request_id.toLowerCase().includes(term)
        );
      });
    }
    if (filterOptions.status) {
      filtered = filtered.filter((s) => s.status === filterOptions.status);
    }
    if (filterOptions.school) {
      filtered = filtered.filter(
        (s) =>
          s.user.school &&
          String(s.user.school.schoolId) === filterOptions.school
      );
    }
    return filtered;
  }, [submissionsState, filterOptions]);

  // Sorting logic
  const sortedSubmissions = useMemo(() => {
    if (!sortConfig) return filteredSubmissions;
    return [...filteredSubmissions].sort((a, b) => {
      if (sortConfig.key === "created_at") {
        const aDate = new Date(a.created_at).getTime();
        const bDate = new Date(b.created_at).getTime();
        return sortConfig.direction === "asc" ? aDate - bDate : bDate - aDate;
      }
      if (sortConfig.key === "request_id") {
        return sortConfig.direction === "asc"
          ? a.request_id.localeCompare(b.request_id)
          : b.request_id.localeCompare(a.request_id);
      }
      if (sortConfig.key === "status") {
        return sortConfig.direction === "asc"
          ? a.status.localeCompare(b.status)
          : b.status.localeCompare(a.status);
      }
      if (sortConfig.key === "school") {
        const aSchool = a.user.school?.schoolName || "";
        const bSchool = b.user.school?.schoolName || "";
        return sortConfig.direction === "asc"
          ? aSchool.localeCompare(bSchool)
          : bSchool.localeCompare(aSchool);
      }
      if (sortConfig.key === "submitted_by") {
        const aName = `${a.user.first_name} ${a.user.last_name}`;
        const bName = `${b.user.first_name} ${b.user.last_name}`;
        return sortConfig.direction === "asc"
          ? aName.localeCompare(bName)
          : bName.localeCompare(aName);
      }
      return 0;
    });
  }, [filteredSubmissions, sortConfig]);

  const requestSort = (key: string) => {
    let direction: "asc" | "desc" = "asc";
    if (sortConfig && sortConfig.key === key) {
      direction = sortConfig.direction === "asc" ? "desc" : "asc";
    }
    setSortConfig({ key, direction });
  };

  // Pagination
  const totalPages = Math.ceil(sortedSubmissions.length / itemsPerPage);
  const currentItems = useMemo(() => {
    const startIndex = (currentPage - 1) * itemsPerPage;
    return sortedSubmissions.slice(startIndex, startIndex + itemsPerPage);
  }, [sortedSubmissions, currentPage, itemsPerPage]);

  // Pagination controls
  const goToPage = (page: number) => {
    if (page >= 1 && page <= totalPages) setCurrentPage(page);
  };

  // Fetch request history when viewing a submission
  useEffect(() => {
    const fetchHistory = async () => {
      if (!viewedSubmission) {
        setSubmissionHistory(null);
        setLoadingHistory(false);
        return;
      }
      setLoadingHistory(true);
      try {
        const res = await api.get(
          `/requests/${viewedSubmission.request_id}/history/`
        );
<<<<<<< HEAD
=======
        console.log(res.data);
>>>>>>> 690751f1
        setSubmissionHistory(res.data as HistoryItem[]);
      } catch (err) {
        setSubmissionHistory(null);
      } finally {
        setLoadingHistory(false);
      }
    };
    fetchHistory();
  }, [viewedSubmission]);

  // Helper: get previous rejected state for a resubmission
  const getPreviousRejected = (
    history: HistoryItem[] | null
  ): HistoryItem | null => {
    if (!history || history.length < 2) return null;
    // Find most recent version with status "rejected"
    return (
      history.find((item, idx) => idx !== 0 && item.status === "rejected") ||
      null
    );
  };

  // Helper: get human friendly date
  function formatDateString(dateStr?: string) {
    if (!dateStr) return "N/A";
    try {
      return format(new Date(dateStr), "MMM dd, yyyy hh:mm a");
    } catch {
      return dateStr;
    }
  }

  // UI for the diff table
  function HistoryComparisonTable({
    prev,
    curr,
    showAll = false,
  }: {
<<<<<<< HEAD
    prev: Priority[] | undefined;
    curr: Priority[] | undefined;
=======
    prev: Prayoridad[] | undefined;
    curr: Prayoridad[] | undefined;
>>>>>>> 690751f1
    showAll?: boolean;
  }) {
    const diffs = getPriorityDiffs(prev, curr);
    const hasChanged = diffs.some((d) => d.change !== "unchanged");
    const shownDiffs = showAll
      ? diffs
      : diffs.filter((d) => d.change !== "unchanged");
    return (
      <div>
        <div className="flex items-center mb-2 gap-2">
          <FileDiff className="h-5 w-5 text-blue-600 dark:text-blue-400" />
          <span className="font-semibold text-blue-800 dark:text-blue-200">
            Resubmission Changes
          </span>
          <span
            className={`ml-2 px-2 py-0.5 text-xs rounded-full font-medium ${
              hasChanged
                ? "bg-amber-100 text-amber-800 dark:bg-amber-900/30 dark:text-amber-200"
                : "bg-green-100 text-green-800 dark:bg-green-900/30 dark:text-green-200"
            }`}
          >
            {hasChanged
              ? `${shownDiffs.length} change${
                  shownDiffs.length !== 1 ? "s" : ""
                }`
              : "No changes"}
          </span>
          <Button
            size="sm"
            variant="ghost"
            onClick={() => setShowAllDiffs((s) => !s)}
            className="flex items-center gap-1 ml-2"
            startIcon={
              showAll ? (
                <EyeOff className="h-4 w-4" />
              ) : (
                <Eye className="h-4 w-4" />
              )
            }
          >
            {showAll ? "Show Only Changes" : "Show All"}
          </Button>
        </div>
<<<<<<< HEAD
        <div className="overflow-x-auto border rounded-lg">
=======
        <div className="overflow-x-auto border rounded-lg custom-scrollbar">
>>>>>>> 690751f1
          <table className="min-w-full text-sm">
            <thead className="bg-gray-50 dark:bg-gray-800">
              <tr>
                <th className="px-4 py-2 text-left">Expense</th>
                <th className="px-4 py-2 text-right">Previous Amount</th>
                <th className="px-4 py-2 text-right">Current Amount</th>
                <th className="px-4 py-2 text-center">Change</th>
              </tr>
            </thead>
            <tbody>
              {shownDiffs.length === 0 && (
                <tr>
                  <td colSpan={4} className="text-center py-8 text-gray-500">
                    No changes detected.
                  </td>
                </tr>
              )}
              {shownDiffs.map((diff) => (
<<<<<<< HEAD
                <tr
                  key={diff.expenseTitle}
                  className="border-b last:border-b-0"
                >
=======
                <tr key={diff.LOPID} className="border-b last:border-b-0">
>>>>>>> 690751f1
                  <td className="px-4 py-3 font-medium">{diff.expenseTitle}</td>
                  <td className="px-4 py-3 text-right">
                    {diff.prevAmount != null ? (
                      <span
                        className={
                          diff.change === "removed"
                            ? "line-through text-red-500"
                            : diff.change === "decreased"
                            ? "text-red-700 font-semibold"
                            : diff.change === "increased"
                            ? "text-yellow-700"
                            : undefined
                        }
                      >
                        ₱
                        {diff.prevAmount.toLocaleString(undefined, {
                          minimumFractionDigits: 2,
                        })}
                      </span>
                    ) : (
                      <span className="text-gray-400 italic">—</span>
                    )}
                  </td>
                  <td className="px-4 py-3 text-right">
                    {diff.currAmount != null ? (
                      <span
                        className={
                          diff.change === "added"
                            ? "text-green-600 font-semibold"
                            : diff.change === "increased"
                            ? "text-green-700 font-semibold"
                            : diff.change === "decreased"
                            ? "text-yellow-700"
                            : undefined
                        }
                      >
                        ₱
                        {diff.currAmount.toLocaleString(undefined, {
                          minimumFractionDigits: 2,
                        })}
                      </span>
                    ) : (
                      <span className="text-gray-400 italic">—</span>
                    )}
                  </td>
                  <td className="px-4 py-3 text-center">
                    {
                      {
                        added: (
                          <span className="inline-flex items-center gap-1 text-green-700 font-semibold">
                            <PlusCircle className="h-4 w-4" /> Added
                          </span>
                        ),
                        removed: (
                          <span className="inline-flex items-center gap-1 text-red-600 font-semibold">
                            <MinusCircle className="h-4 w-4" /> Removed
                          </span>
                        ),
                        increased: (
                          <span className="inline-flex items-center gap-1 text-green-700 font-semibold">
                            <ArrowUp className="h-4 w-4" /> Increased
                          </span>
                        ),
                        decreased: (
                          <span className="inline-flex items-center gap-1 text-amber-700 font-semibold">
                            <ArrowDown className="h-4 w-4" /> Decreased
                          </span>
                        ),
                        unchanged: (
                          <span className="inline-flex items-center gap-1 text-gray-400">
                            <BadgeCheck className="h-4 w-4" /> Unchanged
                          </span>
                        ),
                      }[diff.change]
                    }
                  </td>
                </tr>
              ))}
            </tbody>
          </table>
        </div>
      </div>
    );
  }

  return (
    <div className="container mx-auto px-4 py-6">
      <PageBreadcrumb pageTitle="School Heads' Priority Submissions" />
      {/* Search, Filters, and Items Per Page */}
      <div className="flex flex-col md:flex-row gap-4 items-center justify-between mb-6">
        <div className="flex flex-col md:flex-row gap-2 w-full">
          <div className="relative w-full">
            <Input
              type="text"
              placeholder="Search submissions..."
              value={filterOptions.searchTerm}
              onChange={(e) =>
                setFilterOptions((prev) => ({
                  ...prev,
                  searchTerm: e.target.value,
                }))
              }
              className="pl-10 "
            />
            <Search className="absolute left-3 top-1/2 transform -translate-y-1/2 h-4 w-4 text-gray-400" />
          </div>
        </div>
        <div className="flex gap-4 w-full md:w-auto items-center">
          <label className="text-sm text-gray-600 dark:text-gray-400 whitespace-nowrap">
            Items per page:
          </label>
          <select
            value={itemsPerPage.toString()}
            onChange={(e: React.ChangeEvent<HTMLSelectElement>) => {
              setItemsPerPage(Number(e.target.value));
              setCurrentPage(1);
            }}
            className="px-3 py-2 text-sm border border-gray-300 rounded-md shadow-sm focus:outline-none focus:ring-2 focus:ring-blue-500 focus:border-blue-500 dark:bg-gray-800 dark:border-gray-700"
          >
            {[5, 10, 20, 50].map((num) => (
              <option key={num} value={num}>
                Show {num}
              </option>
            ))}
          </select>
        </div>
      </div>
      {/* Table */}
      <PrioritySubmissionsTable
        submissions={currentItems}
        onView={setViewedSubmission}
        loading={loading}
        error={error}
        sortConfig={sortConfig}
        requestSort={requestSort}
      />
      {/* Pagination */}
      <div className="flex flex-col sm:flex-row items-center justify-between gap-4 mt-6">
        <div className="text-sm text-gray-600 dark:text-gray-400">
          Showing{" "}
          {currentItems.length > 0 ? (currentPage - 1) * itemsPerPage + 1 : 0}{" "}
          to {Math.min(currentPage * itemsPerPage, filteredSubmissions.length)}{" "}
          of {filteredSubmissions.length} entries
        </div>
        <div className="flex items-center gap-2">
          <Button
            onClick={() => goToPage(1)}
            disabled={currentPage === 1}
            variant="outline"
            size="sm"
          >
            <ChevronsLeft className="h-4 w-4" />
          </Button>
          <Button
            onClick={() => goToPage(currentPage - 1)}
            disabled={currentPage === 1}
            variant="outline"
            size="sm"
          >
            <ChevronLeft className="h-4 w-4" />
          </Button>
          <div className="flex items-center gap-1">
            {Array.from({ length: Math.min(5, totalPages) }, (_, i) => {
              let pageNum;
              if (totalPages <= 5) {
                pageNum = i + 1;
              } else if (currentPage <= 3) {
                pageNum = i + 1;
              } else if (currentPage >= totalPages - 2) {
                pageNum = totalPages - 4 + i;
              } else {
                pageNum = currentPage - 2 + i;
              }
              return (
                <Button
                  key={pageNum}
                  onClick={() => goToPage(pageNum)}
                  variant={currentPage === pageNum ? "primary" : "outline"}
                  size="sm"
                >
                  {pageNum}
                </Button>
              );
            })}
          </div>
          <Button
            onClick={() => goToPage(currentPage + 1)}
            disabled={currentPage === totalPages || totalPages === 0}
            variant="outline"
            size="sm"
          >
            <ChevronRight className="h-4 w-4" />
          </Button>
          <Button
            onClick={() => goToPage(totalPages)}
            disabled={currentPage === totalPages || totalPages === 0}
            variant="outline"
            size="sm"
          >
            <ChevronsRight className="h-4 w-4" />
          </Button>
        </div>
      </div>
      {/* Modal for viewing priorities and actions */}
      <Dialog
        open={!!viewedSubmission}
        onOpenChange={() => setViewedSubmission(null)}
      >
        <DialogContent className="w-full max-w-[95vw] xl:max-w-6xl rounded-lg bg-white dark:bg-gray-800 p-6 shadow-xl">
          <DialogHeader className="mb-4">
            <DialogTitle className="text-2xl font-bold text-gray-800 dark:text-white">
              Priority Submission Details
            </DialogTitle>
            <DialogDescription className="text-gray-600 dark:text-gray-400">
              Review and manage this priority submission
            </DialogDescription>
          </DialogHeader>
          {viewedSubmission && (
<<<<<<< HEAD
            <div className="space-y-6">
=======
            <div className="space-y-6 max-h-[80vh] overflow-y-auto pr-2 custom-scrollbar">
>>>>>>> 690751f1
              {/* Sender Details Card */}
              <div className="border border-gray-200 dark:border-gray-700 rounded-lg p-4 bg-gray-50/50 dark:bg-gray-900/30 shadow-sm">
                <div className="grid grid-cols-1 md:grid-cols-3 gap-4">
                  <div className="space-y-1 col-span-2">
                    <div className="flex items-start">
                      <span className="font-medium text-gray-700 dark:text-gray-300 w-32 flex-shrink-0">
                        Request ID:
                      </span>
                      <span className="font-mono text-gray-900 dark:text-white break-all min-w-0">
                        {viewedSubmission.request_id}
                      </span>
                    </div>
                    <div className="flex items-center">
                      <span className="font-medium text-gray-700 dark:text-gray-300 w-32 flex-shrink-0">
                        Submitted by:
                      </span>
                      <span className="text-gray-900 dark:text-white">
                        {viewedSubmission.user.first_name}{" "}
                        {viewedSubmission.user.last_name}
                        <span className="ml-2 text-xs text-gray-500 dark:text-gray-400">
                          (School Head)
                        </span>
                      </span>
                    </div>
                  </div>
                  <div className="space-y-1">
                    <div className="flex items-center">
                      <span className="font-medium text-gray-700 dark:text-gray-300 w-28 flex-shrink-0">
                        School:
                      </span>
                      <span className="text-gray-900 dark:text-white">
                        {viewedSubmission.user.school?.schoolName || "N/A"}
                      </span>
                    </div>
                    <div className="flex items-center">
                      <span className="font-medium text-gray-700 dark:text-gray-300 w-28 flex-shrink-0">
                        Status:
                      </span>
                      <div className="flex items-center gap-2">
                        <span
                          className={`px-3 py-1 rounded-full text-sm font-medium flex items-center gap-1 ${
                            statusColors[
                              viewedSubmission.status?.toLowerCase?.()
                            ] ||
                            "bg-gray-100 text-gray-800 dark:bg-gray-700 dark:text-gray-300"
                          }`}
                          style={{
                            maxWidth: "140px",
                            whiteSpace: "nowrap",
                            textOverflow: "ellipsis",
                            overflow: "hidden",
                          }}
                        >
                          {
                            statusIcons[
                              viewedSubmission.status?.toLowerCase?.()
                            ]
                          }
                          {statusLabels[
                            viewedSubmission.status?.toLowerCase?.()
                          ] ||
                            viewedSubmission.status.charAt(0).toUpperCase() +
                              viewedSubmission.status.slice(1)}
                        </span>
                      </div>
                    </div>
                  </div>
                </div>
                <div className="mt-3 pt-3 border-t border-gray-200 dark:border-gray-700">
                  <span className="text-sm text-gray-500 dark:text-gray-400">
                    Submitted at:{" "}
                    {new Date(viewedSubmission.created_at).toLocaleString()}
                  </span>
                </div>
              </div>

              {/* Enhanced: Resubmission comparison */}
              {loadingHistory ? (
                <div className="flex items-center gap-2 text-gray-500 pl-2">
                  <Loader2Icon className="h-4 w-4 animate-spin" />
                  Loading submission history...
                </div>
              ) : (
                submissionHistory &&
                submissionHistory.length > 1 &&
                getPreviousRejected(submissionHistory) && (
                  <div className="border border-blue-200 dark:border-blue-900/30 rounded-lg p-4 bg-blue-50/50 dark:bg-blue-900/10 shadow-sm">
                    <div className="mb-2 flex items-center gap-2">
                      <Info className="h-4 w-4 text-blue-700" />
                      <span className="font-medium text-blue-800 dark:text-blue-200">
                        This is a resubmission. Below is a comparison with the
                        previous version.
                      </span>
                    </div>
                    {/* Summary of the previous rejection */}
                    <div className="mb-4 grid grid-cols-1 md:grid-cols-2 gap-3">
                      <div className="flex items-center gap-2">
                        <AlertTriangleIcon className="h-5 w-5 text-yellow-500" />
                        <span className="font-medium text-yellow-800 dark:text-yellow-200">
                          Previous Rejection:
                        </span>
                        <span className="text-xs text-gray-500 ml-2">
                          {formatDateString(
                            getPreviousRejected(submissionHistory)
                              ?.rejection_date
                          )}
                        </span>
                      </div>
                      <div className="flex items-center gap-2">
                        <span className="text-xs px-2 py-1 bg-yellow-100 text-yellow-800 dark:bg-yellow-900/20 dark:text-yellow-300 rounded-full">
                          Reason:
                        </span>
                        <span className="italic text-yellow-900 dark:text-yellow-200">
                          {
                            getPreviousRejected(submissionHistory)
                              ?.rejection_comment
                          }
                        </span>
                      </div>
                    </div>
                    {/* Diff table */}
                    <HistoryComparisonTable
                      prev={getPreviousRejected(submissionHistory)?.priorities}
                      curr={submissionHistory[0]?.priorities}
                      showAll={showAllDiffs}
                    />
                  </div>
                )
              )}

<<<<<<< HEAD
              {/* Priorities Table */}
=======
              {/* Enhanced: Resubmission comparison - unchanged */}

              {/* Priorities Table - updated */}
>>>>>>> 690751f1
              <div className="space-y-2">
                <h3 className="font-semibold text-lg text-gray-800 dark:text-white">
                  List of Priorities
                </h3>
                <div className="border border-gray-200 dark:border-gray-700 rounded-lg overflow-hidden">
                  <div className="overflow-x-auto custom-scrollbar">
                    <table className="min-w-full divide-y divide-gray-200 dark:divide-gray-700">
                      <thead className="bg-gray-50 dark:bg-gray-700">
                        <tr>
                          <th className="px-4 py-3 text-left text-xs font-medium text-gray-500 dark:text-gray-300 uppercase tracking-wider min-w-[200px] w-2/3">
                            Expense
                          </th>
                          <th className="px-4 py-3 text-right text-xs font-medium text-gray-500 dark:text-gray-300 uppercase tracking-wider min-w-[120px]">
                            Amount
                          </th>
                        </tr>
                      </thead>
                      <tbody className="bg-white dark:bg-gray-800 divide-y divide-gray-200 dark:divide-gray-700">
                        {viewedSubmission.priorities.map(
                          (priority: Priority, idx: number) => (
                            <tr
                              key={idx}
                              className="hover:bg-gray-50 dark:hover:bg-gray-700/50 transition-colors"
                            >
<<<<<<< HEAD
                              <td className="px-4 py-3 whitespace-nowrap text-sm text-gray-800 dark:text-gray-200">
                                {priority.priority.expenseTitle}
=======
                              <td className="px-4 py-3 text-sm text-gray-800 dark:text-gray-200 max-w-[400px]">
                                <div className="line-clamp-2">
                                  {priority.priority.expenseTitle}
                                </div>
>>>>>>> 690751f1
                              </td>
                              <td className="px-4 py-3 whitespace-nowrap text-sm text-right font-mono text-gray-900 dark:text-white">
                                ₱
                                {Number(priority.amount).toLocaleString(
                                  undefined,
                                  {
                                    minimumFractionDigits: 2,
                                  }
                                )}
                              </td>
                            </tr>
                          )
                        )}
                        <tr className="bg-gray-50/50 dark:bg-gray-700/30 font-semibold">
                          <td className="px-4 py-3 text-sm text-gray-800 dark:text-gray-200">
                            TOTAL
                          </td>
                          <td className="px-4 py-3 whitespace-nowrap text-sm text-right font-mono text-gray-900 dark:text-white">
                            ₱
                            {viewedSubmission.priorities
                              .reduce(
                                (sum, p: Priority) => sum + Number(p.amount),
                                0
                              )
                              .toLocaleString(undefined, {
                                minimumFractionDigits: 2,
                              })}
                          </td>
                        </tr>
                      </tbody>
                    </table>
                  </div>
                </div>
              </div>

              {/* Rejection details */}
              {viewedSubmission?.status === "rejected" &&
                viewedSubmission.rejection_comment && (
                  <div className="mt-4 p-4 bg-red-50 dark:bg-red-900/20 rounded-lg border border-red-200 dark:border-red-900/30">
                    <div className="flex items-start gap-3">
                      <div className="flex-shrink-0 pt-0.5">
                        <XCircle className="h-5 w-5 text-red-500 dark:text-red-400" />
                      </div>
                      <div>
                        <h4 className="font-medium text-red-800 dark:text-red-200">
                          Rejection Details
                        </h4>
                        <div className="grid grid-cols-1 md:grid-cols-2 gap-2 mt-2">
                          <div>
                            <p className="text-xs text-gray-500 dark:text-gray-400">
                              Rejected on
                            </p>
                            <p className="text-red-700 dark:text-red-300">
                              {viewedSubmission.rejection_date
                                ? format(
                                    new Date(viewedSubmission.rejection_date),
                                    "MMM dd, yyyy hh:mm a"
                                  )
                                : "N/A"}
                            </p>
                          </div>
                        </div>
                        <div className="mt-3">
                          <p className="text-xs text-gray-500 dark:text-gray-400">
                            Reason for rejection
                          </p>
                          <p className="text-red-700 dark:text-red-300 mt-1 bg-red-100/50 dark:bg-red-900/30 p-3 rounded-md">
                            {viewedSubmission.rejection_comment}
                          </p>
                        </div>
                      </div>
                    </div>
                  </div>
                )}

<<<<<<< HEAD
              {viewedSubmission?.status === "pending" &&
                viewedSubmission.rejection_comment && (
                  <div className="mt-4 p-4 bg-yellow-50 dark:bg-yellow-900/20 rounded-lg border border-yellow-200 dark:border-yellow-900/30">
                    <div className="flex items-start gap-3">
                      <div className="flex-shrink-0 pt-0.5">
                        <AlertTriangleIcon className="h-5 w-5 text-yellow-500 dark:text-yellow-400" />
                      </div>
                      <div>
                        <h4 className="font-medium text-yellow-800 dark:text-yellow-200">
                          Previously Rejected
                        </h4>
                        <div className="mt-2">
                          <p className="text-xs text-gray-500 dark:text-gray-400">
                            Previous rejection reason
                          </p>
                          <p className="text-yellow-700 dark:text-yellow-300 mt-1 bg-yellow-100/50 dark:bg-yellow-900/30 p-3 rounded-md">
                            {viewedSubmission.rejection_comment}
                          </p>
                        </div>
                      </div>
                    </div>
                  </div>
                )}
=======
>>>>>>> 690751f1
              {/* Action Buttons */}
              <div className="flex flex-col sm:flex-row justify-end gap-3 pt-4 border-t border-gray-200 dark:border-gray-700">
                <Button
                  type="button"
                  variant="outline"
                  onClick={() =>
                    handleExport(
                      viewedSubmission,
                      user?.first_name || "user",
                      user?.last_name || "name"
                    )
                  }
                  startIcon={<Download className="w-4 h-4" />}
                  className="order-1 sm:order-none"
                >
                  Export PDF
                </Button>

                {viewedSubmission.status === "pending" && (
                  <div className="flex gap-3 order-0 sm:order-1">
                    <Button
                      type="button"
                      variant="destructive"
                      onClick={() => handleRejectClick(viewedSubmission)}
                      startIcon={<XCircle className="w-4 h-4" />}
                      disabled={
                        actionLoading === "approve" ||
                        actionLoading === "reject"
                      }
                      loading={actionLoading === "reject"}
                    >
                      Reject
                    </Button>
                    <Button
                      type="button"
                      variant="success"
                      onClick={() => {
                        setSubmissionToApprove(viewedSubmission);
                        setShowApproveConfirm(true);
                      }}
                      disabled={!!actionLoading}
                    >
                      Approve
                    </Button>
                  </div>
                )}
              </div>
            </div>
          )}
        </DialogContent>
      </Dialog>

      {/* Reject Confirmation Dialog */}
      <Dialog open={isRejectDialogOpen} onOpenChange={setIsRejectDialogOpen}>
        <DialogContent className="w-full rounded-lg bg-white dark:bg-gray-800 p-6 shadow-xl">
          <DialogHeader className="mb-6">
            <DialogTitle className="text-2xl font-bold text-gray-800 dark:text-white">
              Reject Submission
            </DialogTitle>
            <DialogDescription className="text-gray-600 dark:text-gray-400">
              Please provide a reason for rejection
            </DialogDescription>
          </DialogHeader>
          {submissionToReject && (
            <div className="space-y-4">
              <div className="space-y-2">
                <label
                  htmlFor="rejection-reason"
                  className="block text-sm font-medium text-gray-700 dark:text-gray-300"
                >
                  Rejection Reason
                </label>
                <textarea
                  id="rejection-reason"
                  value={rejectionReason}
                  onChange={(e) => setRejectionReason(e.target.value)}
                  className="w-full px-3 py-2 border border-gray-300 dark:border-gray-600 rounded-md shadow-sm focus:outline-none focus:ring-2 focus:ring-brand-500 focus:border-brand-500 dark:bg-gray-800 dark:text-white"
                  rows={4}
                  placeholder="Explain why this request is being rejected..."
                  required
                />
              </div>
              <div className="flex justify-end gap-3 pt-2">
                <Button
                  type="button"
                  variant="outline"
                  onClick={() => {
                    setIsRejectDialogOpen(false);
                    setRejectionReason("");
                  }}
                  disabled={actionLoading === "reject"}
                >
                  Cancel
                </Button>
                <Button
                  type="button"
                  variant="destructive"
                  onClick={() => {
                    if (rejectionReason.trim()) {
                      handleReject(submissionToReject, rejectionReason);
                    } else {
                      toast.error("Please provide a rejection reason");
                    }
                  }}
                  disabled={
                    !rejectionReason.trim() || actionLoading === "reject"
                  }
                  loading={actionLoading === "reject"}
                >
                  Confirm Rejection
                </Button>
              </div>
            </div>
          )}
        </DialogContent>
      </Dialog>

      {/* Approve Confirmation Dialog */}
      <Dialog open={showApproveConfirm} onOpenChange={setShowApproveConfirm}>
        <DialogContent>
          <DialogHeader>
            <DialogTitle>Confirm Approval</DialogTitle>
            <DialogDescription>
              Are you sure you want to approve this submission? This action
              cannot be undone.
            </DialogDescription>
          </DialogHeader>
          <div className="flex justify-end gap-2 mt-4">
            <Button
              variant="outline"
              onClick={() => setShowApproveConfirm(false)}
              disabled={!!actionLoading}
            >
              Cancel
            </Button>
            <Button
              variant="success"
              onClick={async () => {
                if (submissionToApprove) {
                  await handleApprove(submissionToApprove);
                  setShowApproveConfirm(false);
                }
              }}
              disabled={!!actionLoading}
              startIcon={
                actionLoading ? (
                  <Loader2Icon className="h-5 w-5 animate-spin" />
                ) : null
              }
            >
              {actionLoading === "approve"
                ? "Approving..."
                : "Confirm Approval"}
            </Button>
          </div>
        </DialogContent>
      </Dialog>
    </div>
  );
};

export default PriortySubmissionsPage;<|MERGE_RESOLUTION|>--- conflicted
+++ resolved
@@ -37,21 +37,13 @@
 import Input from "@/components/form/input/InputField";
 import Button from "@/components/ui/button/Button";
 import api from "@/api/axios";
-<<<<<<< HEAD
-import { Submission, School, Priority } from "@/lib/types";
-=======
 import { Submission, School, Priority, Prayoridad } from "@/lib/types";
->>>>>>> 690751f1
 import { useAuth } from "@/context/AuthContext";
 import { toast } from "react-toastify";
 import { format } from "date-fns";
 
 type HistoryItem = {
-<<<<<<< HEAD
-  priorities: Priority[];
-=======
   priorities: Prayoridad[];
->>>>>>> 690751f1
   status: string;
   rejection_comment?: string;
   rejection_date?: string;
@@ -62,10 +54,7 @@
 };
 
 type PriorityDiff = {
-<<<<<<< HEAD
-=======
   LOPID: number; // Unique identifier for the priority
->>>>>>> 690751f1
   expenseTitle: string;
   prevAmount?: number;
   currAmount?: number;
@@ -73,41 +62,6 @@
 };
 
 const getPriorityDiffs = (
-<<<<<<< HEAD
-  prev: Priority[] = [],
-  curr: Priority[] = []
-): PriorityDiff[] => {
-  const prevMap = new Map<string, number>();
-  prev.forEach((p) =>
-    prevMap.set(
-      p.priority.expenseTitle,
-      Number(p.amount != null ? p.amount : 0)
-    )
-  );
-  const currMap = new Map<string, number>();
-  curr.forEach((p) =>
-    currMap.set(
-      p.priority.expenseTitle,
-      Number(p.amount != null ? p.amount : 0)
-    )
-  );
-  const allKeys = Array.from(
-    new Set([...Array.from(prevMap.keys()), ...Array.from(currMap.keys())])
-  );
-  return allKeys.map((expenseTitle) => {
-    const prevAmount = prevMap.get(expenseTitle);
-    const currAmount = currMap.get(expenseTitle);
-    let change: PriorityDiff["change"] = "unchanged";
-    if (prevAmount == null && currAmount != null) change = "added";
-    else if (prevAmount != null && currAmount == null) change = "removed";
-    else if (prevAmount != null && currAmount != null) {
-      if (prevAmount < currAmount) change = "increased";
-      else if (prevAmount > currAmount) change = "decreased";
-      else change = "unchanged";
-    }
-    return {
-      expenseTitle,
-=======
   prev: Prayoridad[] = [],
   curr: Prayoridad[] = []
 ): PriorityDiff[] => {
@@ -158,7 +112,6 @@
     return {
       expenseTitle,
       LOPID,
->>>>>>> 690751f1
       prevAmount,
       currAmount,
       change,
@@ -422,10 +375,7 @@
         const res = await api.get(
           `/requests/${viewedSubmission.request_id}/history/`
         );
-<<<<<<< HEAD
-=======
         console.log(res.data);
->>>>>>> 690751f1
         setSubmissionHistory(res.data as HistoryItem[]);
       } catch (err) {
         setSubmissionHistory(null);
@@ -464,13 +414,8 @@
     curr,
     showAll = false,
   }: {
-<<<<<<< HEAD
-    prev: Priority[] | undefined;
-    curr: Priority[] | undefined;
-=======
     prev: Prayoridad[] | undefined;
     curr: Prayoridad[] | undefined;
->>>>>>> 690751f1
     showAll?: boolean;
   }) {
     const diffs = getPriorityDiffs(prev, curr);
@@ -514,11 +459,7 @@
             {showAll ? "Show Only Changes" : "Show All"}
           </Button>
         </div>
-<<<<<<< HEAD
-        <div className="overflow-x-auto border rounded-lg">
-=======
         <div className="overflow-x-auto border rounded-lg custom-scrollbar">
->>>>>>> 690751f1
           <table className="min-w-full text-sm">
             <thead className="bg-gray-50 dark:bg-gray-800">
               <tr>
@@ -537,14 +478,7 @@
                 </tr>
               )}
               {shownDiffs.map((diff) => (
-<<<<<<< HEAD
-                <tr
-                  key={diff.expenseTitle}
-                  className="border-b last:border-b-0"
-                >
-=======
                 <tr key={diff.LOPID} className="border-b last:border-b-0">
->>>>>>> 690751f1
                   <td className="px-4 py-3 font-medium">{diff.expenseTitle}</td>
                   <td className="px-4 py-3 text-right">
                     {diff.prevAmount != null ? (
@@ -763,11 +697,7 @@
             </DialogDescription>
           </DialogHeader>
           {viewedSubmission && (
-<<<<<<< HEAD
-            <div className="space-y-6">
-=======
             <div className="space-y-6 max-h-[80vh] overflow-y-auto pr-2 custom-scrollbar">
->>>>>>> 690751f1
               {/* Sender Details Card */}
               <div className="border border-gray-200 dark:border-gray-700 rounded-lg p-4 bg-gray-50/50 dark:bg-gray-900/30 shadow-sm">
                 <div className="grid grid-cols-1 md:grid-cols-3 gap-4">
@@ -898,13 +828,9 @@
                 )
               )}
 
-<<<<<<< HEAD
-              {/* Priorities Table */}
-=======
               {/* Enhanced: Resubmission comparison - unchanged */}
 
               {/* Priorities Table - updated */}
->>>>>>> 690751f1
               <div className="space-y-2">
                 <h3 className="font-semibold text-lg text-gray-800 dark:text-white">
                   List of Priorities
@@ -929,15 +855,10 @@
                               key={idx}
                               className="hover:bg-gray-50 dark:hover:bg-gray-700/50 transition-colors"
                             >
-<<<<<<< HEAD
-                              <td className="px-4 py-3 whitespace-nowrap text-sm text-gray-800 dark:text-gray-200">
-                                {priority.priority.expenseTitle}
-=======
                               <td className="px-4 py-3 text-sm text-gray-800 dark:text-gray-200 max-w-[400px]">
                                 <div className="line-clamp-2">
                                   {priority.priority.expenseTitle}
                                 </div>
->>>>>>> 690751f1
                               </td>
                               <td className="px-4 py-3 whitespace-nowrap text-sm text-right font-mono text-gray-900 dark:text-white">
                                 ₱
@@ -1013,32 +934,6 @@
                   </div>
                 )}
 
-<<<<<<< HEAD
-              {viewedSubmission?.status === "pending" &&
-                viewedSubmission.rejection_comment && (
-                  <div className="mt-4 p-4 bg-yellow-50 dark:bg-yellow-900/20 rounded-lg border border-yellow-200 dark:border-yellow-900/30">
-                    <div className="flex items-start gap-3">
-                      <div className="flex-shrink-0 pt-0.5">
-                        <AlertTriangleIcon className="h-5 w-5 text-yellow-500 dark:text-yellow-400" />
-                      </div>
-                      <div>
-                        <h4 className="font-medium text-yellow-800 dark:text-yellow-200">
-                          Previously Rejected
-                        </h4>
-                        <div className="mt-2">
-                          <p className="text-xs text-gray-500 dark:text-gray-400">
-                            Previous rejection reason
-                          </p>
-                          <p className="text-yellow-700 dark:text-yellow-300 mt-1 bg-yellow-100/50 dark:bg-yellow-900/30 p-3 rounded-md">
-                            {viewedSubmission.rejection_comment}
-                          </p>
-                        </div>
-                      </div>
-                    </div>
-                  </div>
-                )}
-=======
->>>>>>> 690751f1
               {/* Action Buttons */}
               <div className="flex flex-col sm:flex-row justify-end gap-3 pt-4 border-t border-gray-200 dark:border-gray-700">
                 <Button

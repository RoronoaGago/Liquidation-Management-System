/* eslint-disable react-hooks/exhaustive-deps */
/* eslint-disable @typescript-eslint/no-unused-vars */
/* eslint-disable @typescript-eslint/no-explicit-any */
import React, { useState, useRef, useEffect, useMemo } from "react";
import { useAuth } from "@/context/AuthContext";
import PageBreadcrumb from "@/components/common/PageBreadCrumb";
import Button from "@/components/ui/button/Button";
import {
  UploadIcon,
  DownloadIcon,
  ChevronDown,
  ChevronUp,
  CheckCircle,
  AlertCircle,
  Paperclip,
  MessageCircleIcon,
} from "lucide-react";
import {
  Dialog,
  DialogContent,
  DialogHeader,
  DialogTitle,
  DialogDescription,
  DialogTrigger,
} from "@/components/ui/dialog";
import { toast } from "react-toastify";
import api from "@/api/axios";
import { DocumentTextIcon } from "@heroicons/react/outline";
import { Skeleton } from "antd";
import { useNavigate } from "react-router";

interface Requirement {
  requirementID: number | string;
  requirementTitle: string;
  is_required: boolean;
}

interface UploadedDocument {
  id: number | string;
  request_priority_id: number | string;
  requirement_id: number | string;
  document_url?: string;
  uploaded_at?: string;
  reviewer_comment?: string;
  is_approved?: boolean | null; // Add this line
  // Add other fields as needed
}

interface Expense {
  id: string | number;
  title: string;
  amount: number;
  requirements: Requirement[];
}

interface LiquidationRequest {
  id: string;
  liquidationID: string;
  month: string;
  status: string;
  created_at?: Date;
  totalAmount: number;
  expenses: Expense[];
  uploadedDocuments: UploadedDocument[];
  remaining_days: number | null; // Add this
}

const LiquidationPage = () => {
  const { user } = useAuth();
  const navigate = useNavigate();
  const [request, setRequest] = useState<LiquidationRequest | null>(null);
  const [expandedExpense, setExpandedExpense] = useState<string[]>([]);
  const [isSubmitting, setIsSubmitting] = useState(false);
  const [isConfirmDialogOpen, setIsConfirmDialogOpen] = useState(false);
  const [loading, setLoading] = useState(true);
  const [fetchError, setFetchError] = useState<string | null>(null);
  const [uploading, setUploading] = useState<string | null>(null);
  const fileInputRefs = useRef<{ [key: string]: HTMLInputElement | null }>({});

  // Fetch pending liquidation for the current user
  useEffect(() => {
    const fetchPendingLiquidation = async () => {
      setLoading(true);
      setFetchError(null);
      console.log("Fetching pending liquidation for user:", user?.user_id);
      try {
        const res = await api.get("/liquidation/");
        const data = Array.isArray(res.data) ? res.data[0] : null;
        console.log(data);
        if (!data) {
          setRequest(null);
          setFetchError("No pending liquidation found.");
          return;
        }
        setRequest({
          id: data.LiquidationID || "N/A",
          liquidationID: data.LiquidationID,
          month: data.request?.request_monthyear || "N/A",
          status: data.status || "N/A",
          totalAmount: data.request?.priorities
            ? data.request.priorities.reduce(
                (sum: number, p: any) => sum + Number(p.amount || 0),
                0
              )
            : 0,
          expenses: (data.request?.priorities || []).map((priority: any) => ({
            id: priority.id || priority.priority?.LOPID || "",
            title: priority.priority?.expenseTitle || "",
            amount: Number(priority.amount) || 0,
            requirements: (priority.priority?.requirements || []).map(
              (req: any) => ({
                requirementID: req.requirementID,
                requirementTitle: req.requirementTitle,
                is_required: req.is_required,
              })
            ),
          })),
          uploadedDocuments: data.documents || [],
          remaining_days: data.remaining_days || null,
        });
      } catch (err) {
        setFetchError("Failed to fetch pending liquidation.");
      } finally {
        setLoading(false);
      }
    };
    fetchPendingLiquidation();
  }, []);

  // Toggle expense expansion
  const toggleExpense = (expenseId: string) => {
    setExpandedExpense((prev) =>
      prev.includes(expenseId)
        ? prev.filter((id) => id !== expenseId)
        : [...prev, expenseId]
    );
  };

  // Build a lookup map for uploaded documents: { "expenseId-requirementID": doc }
  const uploadedDocMap = useMemo(() => {
    if (!request) return {};
    const map: { [key: string]: UploadedDocument } = {};
    request.uploadedDocuments.forEach((doc) => {
      // Use the correct keys from your backend response
      map[`${doc.request_priority_id}-${doc.requirement_id}`] = doc;
    });
    return map;
  }, [request]);

  // Find uploaded document for a requirement (O(1) lookup)
  const getUploadedDocument = (
    expenseId: string | number,
    requirementID: string | number
  ) => {
    if (!request) return undefined;
    return uploadedDocMap[`${expenseId}-${requirementID}`];
  };

  // Handle file upload
  const handleFileUpload = async (
    expenseId: string,
    requirementID: string,
    e: React.ChangeEvent<HTMLInputElement>
  ) => {
    if (!e.target.files || !request) return;
    const file = e.target.files[0];
    if (!file) return;

    // Check if file is PDF
    if (
      file.type !== "application/pdf" &&
      !file.name.toLowerCase().endsWith(".pdf")
    ) {
      toast.error("Only PDF files are allowed");
      if (fileInputRefs.current[`${expenseId}-${requirementID}`]) {
        fileInputRefs.current[`${expenseId}-${requirementID}`]!.value = "";
      }
      return;
    }

    setUploading(`${expenseId}-${requirementID}`);
    const formData = new FormData();
    formData.append("request_priority", expenseId);
    formData.append("requirement", requirementID);
    formData.append("document", file);

    try {
      await api.post(
        `/liquidations/${request.liquidationID}/documents/`,
        formData,
        { headers: { "Content-Type": "multipart/form-data" } }
      );
      toast.success("PDF file uploaded successfully!");
      // Refresh data
      const res = await api.get("/liquidation/");
      const data = Array.isArray(res.data) ? res.data[0] : null;
      if (data) {
        setRequest((prev) =>
          prev
            ? {
                ...prev,
                uploadedDocuments: data.documents || [],
              }
            : prev
        );
        // --- Keep the expense open after upload if status is draft ---
        if (request.status === "draft") {
          // Find the expense in the refreshed data
          const updatedExpense = data.request?.priorities?.find(
            (p: any) => String(p.id || p.priority?.LOPID) === String(expenseId)
          );
          // Get all required requirements for this expense
          const requiredReqs =
            updatedExpense?.priority?.requirements?.filter(
              (r: any) => r.is_required
            ) || [];
          // Check if all required requirements have uploaded documents
          const allUploaded = requiredReqs.every((req: any) =>
            (data.documents || []).some(
              (doc: any) =>
                String(doc.request_priority_id) === String(expenseId) &&
                String(doc.requirement_id) === String(req.requirementID)
            )
          );
          setExpandedExpense((prev) => {
            if (allUploaded) {
              // Remove from expanded if all required files are uploaded
              return prev.filter((id) => id !== String(expenseId));
            } else {
              // Keep it open
              return prev.includes(String(expenseId))
                ? prev
                : [...prev, String(expenseId)];
            }
          });
        }
      }
    } catch (err) {
      console.error(err);
      toast.error("Failed to upload PDF file.");
    } finally {
      setUploading(null);
      if (fileInputRefs.current[`${expenseId}-${requirementID}`]) {
        fileInputRefs.current[`${expenseId}-${requirementID}`]!.value = "";
      }
    }
  };

  // Remove uploaded file
  const removeFile = async (expenseId: string, requirementID: string) => {
    if (!request) return;
    const doc = getUploadedDocument(expenseId, requirementID);
    const docId = doc?.id;
    console.log("Removing file:", doc);
    if (!doc || !docId) {
      toast.error("No document found to remove.");
      return;
    }
    try {
      await api.delete(
        `/liquidations/${request.liquidationID}/documents/${docId}/`
      );
      toast.success("File removed!");
      // Refresh data
      const res = await api.get("/liquidation/");
      const data = Array.isArray(res.data) ? res.data[0] : null;
      if (data) {
        setRequest((prev) =>
          prev
            ? {
                ...prev,
                uploadedDocuments: data.documents || [],
              }
            : prev
        );
      }
    } catch (err) {
      console.error(err);
      toast.error("Failed to remove file.");
    }
  };

  // Trigger file input
  const triggerFileInput = (expenseId: string, requirementID: string) => {
    const key = `${expenseId}-${requirementID}`;
    if (fileInputRefs.current[key]) {
      fileInputRefs.current[key]?.click();
    }
  };

  const allRejectedRevised = useMemo(() => {
    if (!request || request.status !== "resubmit") return true;
    const rejectedDocs = request.uploadedDocuments.filter(
      (doc) => doc.is_approved === false
    );
    if (rejectedDocs.length === 0) return true;
    return rejectedDocs.every(
      (doc) =>
        doc.reviewer_comment && doc.reviewer_comment.startsWith("[REVISED]")
    );
  }, [request]);

  // Check if all required documents are uploaded
  const isSubmitDisabled =
    !request ||
    request.expenses.some((expense) =>
      expense.requirements.some(
        (req) =>
          req.is_required && !getUploadedDocument(expense.id, req.requirementID)
      )
    ) ||
    (request.status === "resubmit" &&
      request.uploadedDocuments.some(
        (doc) =>
          doc.is_approved === false &&
          !doc.reviewer_comment?.startsWith("[REVISED]")
      ));

  // Calculate progress
  const calculateProgress = () => {
    if (!request) return { uploadedRequired: 0, totalRequired: 0 };
    let totalRequired = 0;
    let uploadedRequired = 0;
    request.expenses.forEach((expense) => {
      expense.requirements.forEach((req) => {
        if (req.is_required) {
          totalRequired++;
          if (getUploadedDocument(expense.id, req.requirementID)) {
            uploadedRequired++;
          }
        }
      });
    });
    return { uploadedRequired, totalRequired };
  };

  const { uploadedRequired, totalRequired } = calculateProgress();

  // Submit liquidation (stub, needs API integration)
  const handleSubmit = async () => {
    if (!request) return;

    setIsSubmitting(true);
    try {
      const response = await api.post(
        `/liquidations/${request.liquidationID}/submit/`
      );

      // Update the request state with the new status
      setRequest((prev) =>
        prev
          ? {
              ...prev,
              status: response.data.status || "submitted",
            }
          : prev
      );

      toast.success("Liquidation submitted successfully!");
    } catch (error: any) {
      console.error(error);
      const errorMessage =
        error.response?.data?.error || "Failed to submit liquidation";
      toast.error(errorMessage);
    } finally {
      setIsSubmitting(false);
      setIsConfirmDialogOpen(false);
    }
  };

  // Save as draft (stub)

  const statusLabels: Record<string, string> = {
    draft: "Draft",
    submitted: "Submitted",
    under_review: "Under Review",
    resubmit: "Needs Revision",
    approved: "Approved",
    rejected: "Rejected",
    completed: "Completed",
    cancelled: "Cancelled",
  };

  useEffect(() => {
    if (
      (request?.status === "resubmit" || request?.status === "draft") &&
      request.expenses.length > 0
    ) {
      setExpandedExpense(request.expenses.map((expense) => String(expense.id)));
    } else {
      setExpandedExpense([]);
    }
  }, [request]);

  // Auto-collapse expenses in draft if all required documents are uploaded
  useEffect(() => {
    if (request?.status === "draft" && expandedExpense.length > 0) {
      setExpandedExpense((prev) =>
        prev.filter((expenseId) => {
          const expense = request.expenses.find(
            (e) => String(e.id) === String(expenseId)
          );
          if (!expense) return false;
          // Only keep open if not all required docs are uploaded
          const allUploaded = expense.requirements
            .filter((r) => r.is_required)
            .every(
              (req) => !!getUploadedDocument(expense.id, req.requirementID)
            );
          return !allUploaded;
        })
      );
    }
  }, [request, expandedExpense]);

  if (loading) {
    return (
      <div className="container mx-auto px-5 py-10">
        <PageBreadcrumb pageTitle="Liquidation Request" />
        {/* Feedback skeleton placeholder at top */}
        <div className="mb-6">
          <Skeleton className="h-12 w-full rounded-lg" />
        </div>
        <div className="mt-8 space-y-6">
          {/* Loading Skeleton for Summary Card */}
          <div className="bg-white dark:bg-gray-800 rounded-lg border border-gray-200 dark:border-gray-700 shadow-sm p-6">
            <div className="flex flex-col md:flex-row md:items-center md:justify-between gap-4 mb-4">
              <div className="space-y-2">
                <Skeleton className="h-8 w-64" />
                <Skeleton className="h-5 w-48" />
              </div>
              <div className="flex gap-3">
                <Skeleton className="h-8 w-24 rounded-full" />
                <Skeleton className="h-8 w-28 rounded-full" />
              </div>
            </div>

            {/* Progress Bar Skeleton */}
            <div className="mb-6">
              <div className="flex justify-between mb-2">
                <Skeleton className="h-4 w-40" />
                <Skeleton className="h-4 w-24" />
              </div>
              <Skeleton className="h-2.5 w-full rounded-full" />
            </div>

            <div className="flex justify-end">
              <Skeleton className="h-10 w-40" />
            </div>
          </div>

          {/* Loading Skeleton for Expenses */}
          <div className="space-y-4">
            <Skeleton className="h-6 w-48 mb-4" />

            {[...Array(3)].map((_, i) => (
              <div
                key={i}
                className="bg-white dark:bg-gray-800 rounded-lg border border-gray-200 dark:border-gray-700 shadow-sm overflow-hidden"
              >
                <div className="flex items-center justify-between p-4">
                  <div className="flex items-center gap-4">
                    <Skeleton className="w-10 h-10 rounded-full" />
                    <div className="space-y-2">
                      <Skeleton className="h-4 w-48" />
                      <Skeleton className="h-3 w-24" />
                    </div>
                  </div>
                  <Skeleton className="h-4 w-32" />
                </div>
              </div>
            ))}
          </div>
        </div>
      </div>
    );
  }

  if (fetchError || !request) {
    return (
      <div className="container mx-auto px-5 py-10">
        <PageBreadcrumb pageTitle="Liquidation Request" />
        {/* Feedback placeholder at top for error state */}
        <div className="mb-6">
          <div className="bg-red-50 border border-red-200 text-red-800 rounded-lg px-4 py-3 flex items-center gap-3">
            <AlertCircle className="h-6 w-6 text-red-500" />
            <span>
              {fetchError
                ? "Failed to load liquidation data. Please try again later."
                : "You don't have any pending liquidation requests at this time."}
            </span>
          </div>
        </div>
        <div className="mt-24 flex items-center justify-center">
          <div className="mt-6 bg-white  p-6">
            <div className="text-center py-8">
              <div className="mx-auto w-16 h-16 bg-gray-100 dark:bg-gray-700 rounded-full flex items-center justify-center mb-4">
                <DocumentTextIcon className="h-8 w-8 text-gray-400" />
              </div>
              <h3 className="text-lg font-medium text-gray-900 dark:text-white mb-1">
                No Active Liquidation Request
              </h3>
              <p className="text-gray-500 dark:text-gray-400 mb-6">
                {fetchError
                  ? "Failed to load liquidation data. Please try again later."
                  : "You don't have any pending liquidation requests at this time."}
              </p>
              <div className="flex justify-center gap-3">
                <Button
                  variant="outline"
                  onClick={() => window.location.reload()}
                >
                  Retry
                </Button>
                <Button
                  variant="primary"
                  onClick={() => navigate("/requests-history")}
                >
                  View Request History
                </Button>
              </div>
            </div>
          </div>
        </div>
      </div>
    );
  }

  return (
    <div
      className={`container mx-auto rounded-2xl px-5 pb-5 pt-5 sm:px-6 sm:pt-6 ${
        request.status === "submitted"
          ? "bg-blue-50/30 border border-blue-200 dark:bg-blue-900/5 dark:border-blue-800/30"
          : "bg-white dark:bg-white/[0.03]"
      }`}
    >
      <PageBreadcrumb pageTitle="Liquidation Request" />

      {/* --- FEEDBACK SECTION AT TOP --- */}
      <div className="mb-8">
        {/* Action Required Banner */}
        {request.status === "resubmit" && (
          <>
            <div className="mb-4 flex items-center gap-3 bg-red-50 border border-red-200 text-red-800 rounded-lg px-4 py-3">
              <AlertCircle className="h-6 w-6 text-red-500" />
              <span className="font-semibold">Action Required:</span>
              <span>
                This request requires your attention. Please address the
                feedback below.
              </span>
            </div>
            {/* Feedback Panel */}
            <div className="bg-white dark:bg-gray-800 rounded-lg border border-gray-200 dark:border-gray-700 shadow-sm p-6">
              <div className="flex items-center justify-between mb-4">
                <h3 className="text-lg font-semibold text-gray-800 dark:text-white flex items-center gap-2">
                  <MessageCircleIcon className="h-5 w-5 text-gray-500" />
                  Reviewer Feedback
                </h3>
                <span className="px-3 py-1 rounded-full text-sm font-medium bg-red-100 text-red-800 dark:bg-red-900/30 dark:text-red-300">
                  Action Required
                </span>
              </div>
              <div className="space-y-4">
                {request.uploadedDocuments
                  .filter(
                    (doc) =>
                      doc.reviewer_comment &&
                      doc.reviewer_comment.trim() !== "" &&
                      doc.is_approved === false
                  )
                  .map((doc, idx) => {
                    // Find the expense and requirement for this document
                    const expense = request.expenses.find(
                      (e) => String(e.id) === String(doc.request_priority_id)
                    );
                    const requirement = expense?.requirements.find(
                      (r) =>
                        String(r.requirementID) === String(doc.requirement_id)
                    );
                    return (
                      <div
                        key={doc.id || idx}
                        className="p-4 bg-gray-50 dark:bg-gray-700/30 rounded-lg cursor-pointer hover:bg-gray-100 dark:hover:bg-gray-700/50"
                        onClick={() => {
                          const element = document.getElementById(
                            `requirement-${doc.request_priority_id}-${doc.requirement_id}`
                          );
                          if (element) {
                            // Expand the expense if needed
                            if (
                              !expandedExpense.includes(
                                String(doc.request_priority_id)
                              )
                            ) {
                              setExpandedExpense([
                                String(doc.request_priority_id),
                              ]);
                              setTimeout(() => {
                                const element = document.getElementById(
                                  `requirement-${doc.request_priority_id}-${doc.requirement_id}`
                                );
                                if (element) {
                                  element.scrollIntoView({
                                    behavior: "smooth",
                                    block: "center",
                                  });
                                  element.classList.add(
                                    "ring-2",
                                    "ring-blue-500"
                                  );
                                  setTimeout(() => {
                                    element.classList.remove(
                                      "ring-2",
                                      "ring-blue-500"
                                    );
                                  }, 2000);
                                }
                              }, 300);
                            } else {
                              // Expand all expenses if not already expanded
                              if (
                                expandedExpense.length !==
                                request.expenses.length
                              ) {
                                setExpandedExpense(
                                  request.expenses.map((e) => String(e.id))
                                );
                              }
                              setTimeout(() => {
                                const element = document.getElementById(
                                  `requirement-${doc.request_priority_id}-${doc.requirement_id}`
                                );
                                if (element) {
                                  element.scrollIntoView({
                                    behavior: "smooth",
                                    block: "center",
                                  });
                                  element.classList.add(
                                    "ring-2",
                                    "ring-blue-500"
                                  );
                                  setTimeout(() => {
                                    element.classList.remove(
                                      "ring-2",
                                      "ring-blue-500"
                                    );
                                  }, 2000);
                                }
                              }, 300);
                            }
                          }
                        }}
                      >
                        <div className="flex items-start gap-3">
                          <div className="flex-shrink-0">
                            <DocumentTextIcon className="h-5 w-5 text-gray-500" />
                          </div>
                          <div>
                            <h4 className="font-medium text-gray-800 dark:text-white">
                              {requirement?.requirementTitle || "Document"}
                            </h4>
                            <p className="mt-1 text-gray-700 dark:text-gray-300">
                              {doc.reviewer_comment}
                            </p>
                            <p className="mt-1 text-sm text-blue-600 dark:text-blue-400">
                              Click to jump to this document
                            </p>
                          </div>
                        </div>
                      </div>
                    );
                  })}
                {request.uploadedDocuments.filter(
                  (doc) =>
                    doc.reviewer_comment &&
                    doc.reviewer_comment.trim() !== "" &&
                    doc.is_approved === false
                ).length === 0 && (
                  <div className="text-gray-500 dark:text-gray-400 italic">
                    No reviewer feedback yet.
                  </div>
                )}
              </div>
            </div>
          </>
        )}
      </div>

      <div className="mt-8">
        {/* Request Summary Card */}
        <div className="bg-white dark:bg-gray-800 rounded-lg border border-gray-200 dark:border-gray-700 shadow-sm mb-6 p-6">
          <div className="flex flex-col md:flex-row md:items-center md:justify-between gap-4 mb-4">
            <div>
              <h2 className="text-2xl font-bold text-gray-800 dark:text-white">
                Liquidation Request: {request.id}
              </h2>
              <p className="text-gray-600 dark:text-gray-400">
                For the month of {request.month}
              </p>
            </div>
            <div className="flex items-center gap-3">
              <span className="px-3 py-1 rounded-full text-sm font-medium bg-blue-100 text-brand-800 dark:bg-blue-900/30 dark:text-blue-300">
                {statusLabels[request.status] || request.status}
              </span>
              <span className="px-3 py-1 rounded-full text-sm font-medium bg-green-100 text-green-800 dark:bg-green-900/30 dark:text-green-300">
                ₱{request.totalAmount.toLocaleString()}
              </span>
            </div>
          </div>

          {/* Progress Bar */}
          <div className="mb-6">
            <div className="flex items-center justify-between mb-2">
              <h3 className="text-sm font-medium text-gray-700 dark:text-gray-300">
                Document Completion
              </h3>
              <span className="text-sm font-medium text-gray-700 dark:text-gray-300">
                {uploadedRequired}/{totalRequired} required documents uploaded
              </span>
            </div>
            <div className="w-full bg-gray-200 rounded-full h-2.5 dark:bg-gray-700">
              <div
                className="bg-blue-600 h-2.5 rounded-full"
                style={{
                  width: totalRequired
                    ? `${(uploadedRequired / totalRequired) * 100}%`
                    : "0%",
                }}
              ></div>
            </div>
          </div>
<<<<<<< HEAD
          {/* Remaining Days Warning Box - Add Here */}
          {request.remaining_days !== null && (
            <div
              className={`mt-4 p-3 rounded-lg border ${
                request.remaining_days > 7
                  ? "bg-blue-50 dark:bg-blue-900/20 border-blue-200 dark:border-blue-800"
                  : request.remaining_days > 3
                  ? "bg-amber-50 dark:bg-amber-900/20 border-amber-200 dark:border-amber-800"
                  : "bg-red-50 dark:bg-red-900/20 border-red-200 dark:border-red-800"
              }`}
            >
              <div className="flex items-center gap-3">
                <AlertCircle
                  className={`h-5 w-5 ${
                    request.remaining_days > 7
                      ? "text-blue-500"
                      : request.remaining_days > 3
                      ? "text-amber-500"
                      : "text-red-500"
                  }`}
                />
                <div>
                  <p
                    className={`font-medium ${
                      request.remaining_days > 7
                        ? "text-blue-900 dark:text-blue-200"
                        : request.remaining_days > 3
                        ? "text-amber-900 dark:text-amber-200"
                        : "text-red-900 dark:text-red-200"
                    }`}
                  >
                    {request.remaining_days > 0 ? (
                      <>
                        <span className="font-bold">
                          {request.remaining_days}
                        </span>{" "}
                        days remaining to complete liquidation
                      </>
                    ) : (
                      "Liquidation period has ended"
                    )}
                  </p>
                  {request.remaining_days > 0 &&
                    request.remaining_days <= 7 && (
                      <p
                        className={`text-sm mt-1 ${
                          request.remaining_days > 3
                            ? "text-amber-700 dark:text-amber-300"
                            : "text-red-700 dark:text-red-300"
                        }`}
                      >
                        Please complete your liquidation before the deadline to
                        avoid penalties.
                      </p>
                    )}
                </div>
              </div>
            </div>
          )}
=======

          {/* Instruction for resubmission */}
          {request.status === "resubmit" && (
            <div className="mb-4 p-3 bg-blue-50 border border-blue-200 text-blue-800 rounded-lg">
              Please re-upload a revised file for each rejected document in
              order to submit your liquidation report again.
            </div>
          )}

>>>>>>> c14f6ff9
          {/* Action Buttons */}
          <div className="flex flex-wrap gap-3 justify-end mt-4">
            {/* <Button
              variant="outline"
              onClick={handleSaveDraft}
              disabled={isSubmitting}
            >
              Save as Draft
            </Button> */}
            <Dialog
              open={isConfirmDialogOpen}
              onOpenChange={setIsConfirmDialogOpen}
            >
              <DialogTrigger asChild>
                <Button
                  variant="primary"
                  disabled={
                    isSubmitDisabled ||
                    isSubmitting ||
                    (request.status !== "draft" &&
                      request.status !== "resubmit")
                  }
                >
                  {request.status === "submitted"
                    ? "Already Submitted"
                    : request.status === "resubmit" && !allRejectedRevised
                    ? "Please Revise All Rejected Files"
                    : isSubmitting
                    ? "Submitting..."
                    : "Submit Liquidation"}
                </Button>
              </DialogTrigger>
              <DialogContent className="max-w-md">
                <DialogHeader>
                  <DialogTitle className="text-xl">
                    Confirm Submission
                  </DialogTitle>
                  <DialogDescription>
                    Are you sure you want to submit this liquidation request?
                    Please ensure all required documents are uploaded.
                  </DialogDescription>
                </DialogHeader>
                <div className="mt-4 flex justify-end gap-3">
                  <Button
                    variant="outline"
                    onClick={() => setIsConfirmDialogOpen(false)}
                  >
                    Cancel
                  </Button>
                  <Button
                    variant="primary"
                    onClick={handleSubmit}
                    disabled={isSubmitting}
                  >
                    {isSubmitting ? "Submitting..." : "Confirm Submission"}
                  </Button>
                </div>
              </DialogContent>
            </Dialog>
          </div>
        </div>

        {/* Expenses List */}
        <div className="space-y-4">
          <h3 className="text-lg font-semibold text-gray-800 dark:text-white mb-4">
            Expenses to Liquidate
          </h3>

          {request.expenses.map((expense) => {
            // Show all requirements as usual
            const pendingReqs = expense.requirements.filter(
              (req) => !getUploadedDocument(expense.id, req.requirementID)
            );
            const uploadedReqs = expense.requirements.filter((req) =>
              getUploadedDocument(expense.id, req.requirementID)
            );

            return (
              <div
                key={expense.id}
                className="bg-white dark:bg-gray-800 rounded-lg border border-gray-200 dark:border-gray-700 shadow-sm overflow-hidden"
              >
                {/* Expense Header */}
                <div
                  className="flex items-center justify-between p-4 cursor-pointer hover:bg-gray-50 dark:hover:bg-gray-700/50 transition-colors"
                  onClick={() => toggleExpense(String(expense.id))}
                >
                  <div className="flex items-center gap-4">
                    <div className="w-10 h-10 rounded-full bg-blue-50 dark:bg-blue-900/20 flex items-center justify-center text-blue-600 dark:text-blue-300">
                      {expandedExpense.includes(String(expense.id)) ? (
                        <ChevronUp className="h-5 w-5" />
                      ) : (
                        <ChevronDown className="h-5 w-5" />
                      )}
                    </div>
                    <div>
                      <h4 className="font-medium text-gray-800 dark:text-white">
                        {expense.title}
                      </h4>
                      <p className="text-sm text-gray-600 dark:text-gray-400">
                        ₱{expense.amount.toLocaleString()}
                      </p>
                    </div>
                  </div>
                  <div className="flex items-center gap-2">
                    <span className="text-sm text-gray-600 dark:text-gray-400">
                      {
                        expense.requirements.filter((req) =>
                          getUploadedDocument(expense.id, req.requirementID)
                        ).length
                      }
                      /{expense.requirements.length} documents
                    </span>
                  </div>
                </div>

                {/* Expense Content - Collapsible */}
                {expandedExpense.includes(String(expense.id)) && (
                  <div className="border-t border-gray-200 dark:border-gray-700 p-4">
                    <div className="space-y-4">
                      {/* Pending requirements first */}
                      {pendingReqs.length > 0 &&
                        pendingReqs.map((req) => {
                          return (
                            <div
                              key={`pending-${expense.id}-${req.requirementID}`}
                              className="flex flex-col sm:flex-row sm:items-center justify-between gap-4 p-3 bg-yellow-50 dark:bg-yellow-900/10 border-l-4 border-yellow-400 rounded-lg animate-pulse"
                            >
                              <div className="flex items-center gap-3">
                                <div className="flex-shrink-0">
                                  <AlertCircle className="h-5 w-5 text-yellow-500" />
                                </div>
                                <div>
                                  <p className="font-medium text-yellow-900 dark:text-yellow-200">
                                    {req.requirementTitle}
                                  </p>
                                  <div className="flex gap-2 mt-1">
                                    {req.is_required ? (
                                      <span className="text-xs px-2 py-1 bg-red-100 text-red-800 dark:bg-red-900/20 dark:text-red-300 rounded-full">
                                        Required
                                      </span>
                                    ) : (
                                      <span className="text-xs px-2 py-1 bg-blue-100 text-blue-800 dark:bg-blue-900/20 dark:text-blue-300 rounded-full">
                                        Optional
                                      </span>
                                    )}
                                    <span className="text-xs px-2 py-1 bg-gray-100 text-gray-800 dark:bg-gray-700 dark:text-gray-300 rounded-full">
                                      PDF only
                                    </span>
                                  </div>
                                </div>
                              </div>
                              <div className="flex gap-2">
                                <input
                                  type="file"
                                  ref={(el) => {
                                    fileInputRefs.current[
                                      `${expense.id}-${req.requirementID}`
                                    ] = el;
                                  }}
                                  onChange={(e) =>
                                    handleFileUpload(
                                      String(expense.id),
                                      String(req.requirementID),
                                      e
                                    )
                                  }
                                  className="hidden"
                                  accept=".pdf,application/pdf"
                                  disabled={
                                    uploading ===
                                    `${expense.id}-${req.requirementID}`
                                  }
                                />
                                <Button
                                  variant="primary"
                                  size="sm"
                                  startIcon={<UploadIcon className="h-4 w-4" />}
                                  onClick={() =>
                                    triggerFileInput(
                                      String(expense.id),
                                      String(req.requirementID)
                                    )
                                  }
                                  disabled={
                                    uploading ===
                                      `${expense.id}-${req.requirementID}` ||
                                    !!getUploadedDocument(
                                      expense.id,
                                      req.requirementID
                                    ) ||
                                    (request.status !== "draft" &&
                                      request.status !== "resubmit")
                                  }
                                >
                                  {uploading ===
                                  `${expense.id}-${req.requirementID}`
                                    ? "Uploading..."
                                    : "Upload"}
                                </Button>
                              </div>
                            </div>
                          );
                        })}
                      {/* Uploaded requirements after */}
                      {uploadedReqs.length > 0 &&
                        uploadedReqs
                          .filter((req) => {
                            const doc = getUploadedDocument(
                              expense.id,
                              req.requirementID
                            );
                            return (
                              getUploadedDocument(
                                expense.id,
                                req.requirementID
                              ) &&
                              (request.status !== "resubmit" ||
                                doc?.is_approved === false)
                            );
                          })
                          .map((req) => {
                            const uploadedDoc = getUploadedDocument(
                              expense.id,
                              req.requirementID
                            );
                            return (
                              <div
                                key={`uploaded-${expense.id}-${req.requirementID}`}
                                id={`requirement-${expense.id}-${req.requirementID}`}
                                className={`flex flex-col sm:flex-row sm:items-center justify-between gap-4 p-3 rounded-lg ${
                                  uploadedDoc?.is_approved === false
                                    ? "bg-red-50 dark:bg-red-900/10 border-l-4 border-red-400"
                                    : "bg-gray-50 dark:bg-gray-700/30"
                                }`}
                              >
                                <div className="flex items-center gap-3">
                                  <div className="flex-shrink-0">
                                    {uploadedDoc?.is_approved === false ? (
                                      <AlertCircle className="h-5 w-5 text-red-500" />
                                    ) : (
                                      <CheckCircle className="h-5 w-5 text-green-500" />
                                    )}
                                  </div>
                                  <div>
                                    <p className="font-medium text-gray-800 dark:text-white">
                                      {req.requirementTitle}
                                    </p>
                                    {req.is_required ? (
                                      <span className="text-xs px-2 py-1 bg-red-100 text-red-800 dark:bg-red-900/20 dark:text-red-300 rounded-full">
                                        Required
                                      </span>
                                    ) : (
                                      <span className="text-xs px-2 py-1 bg-blue-100 text-blue-800 dark:bg-blue-900/20 dark:text-blue-300 rounded-full">
                                        Optional
                                      </span>
                                    )}
                                    {uploadedDoc?.is_approved === false && (
                                      <div className="mt-2 p-2 bg-red-50 dark:bg-red-900/10 rounded">
                                        <div className="flex items-start gap-2">
                                          {/* <AlertCircle className="h-4 w-4 text-red-500 flex-shrink-0 mt-0.5" /> */}
                                          <div>
                                            <p className="text-sm font-medium text-red-700 dark:text-red-300">
                                              Rejected:{" "}
                                              {uploadedDoc.reviewer_comment}
                                            </p>
                                            <p className="text-xs text-red-600 dark:text-red-400 mt-1">
                                              Please re-upload a revised
                                              version.
                                            </p>
                                          </div>
                                        </div>
                                      </div>
                                    )}
                                    {uploadedDoc?.reviewer_comment && (
                                      <div className="mt-1 text-xs text-red-700 dark:text-red-300"></div>
                                    )}
                                  </div>
                                </div>
                                <div className="flex gap-2">
                                  <Button
                                    variant="outline"
                                    size="sm"
                                    onClick={() =>
                                      removeFile(
                                        String(expense.id),
                                        String(req.requirementID)
                                      )
                                    }
                                  >
                                    Remove
                                  </Button>
                                  <Button
                                    variant="outline"
                                    size="sm"
                                    startIcon={
                                      <DownloadIcon className="h-4 w-4" />
                                    }
                                    onClick={() => {
                                      if (uploadedDoc?.document_url) {
                                        window.open(
                                          uploadedDoc.document_url,
                                          "_blank"
                                        );
                                      } else {
                                        toast.info(
                                          `No file available for ${req.requirementTitle}`
                                        );
                                      }
                                    }}
                                  >
                                    View
                                  </Button>
                                </div>
                              </div>
                            );
                          })}
                      {/* If no requirements at all */}
                      {expense.requirements.length === 0 && (
                        <div className="text-sm text-gray-500 italic">
                          No documents uploaded yet
                        </div>
                      )}
                    </div>
                  </div>
                )}
              </div>
            );
          })}
        </div>

        {/* Summary Section */}
        <div className="mt-8 bg-white dark:bg-gray-800 rounded-lg border border-gray-200 dark:border-gray-700 shadow-sm p-6">
          <h3 className="text-lg font-semibold text-gray-800 dark:text-white mb-4">
            Summary of Uploaded Documents
          </h3>

          <div className="space-y-3">
            {request.expenses.map((expense) => {
              // Split requirements into pending and uploaded
              const pendingReqs = expense.requirements.filter(
                (req) => !getUploadedDocument(expense.id, req.requirementID)
              );
              const uploadedReqs = expense.requirements.filter((req) =>
                getUploadedDocument(expense.id, req.requirementID)
              );
              return (
                <div
                  key={expense.id}
                  className="border-b border-gray-200 dark:border-gray-700 pb-3 last:border-0 last:pb-0"
                >
                  <h4 className="font-medium text-gray-800 dark:text-white mb-2">
                    {expense.title} (₱{expense.amount.toLocaleString()})
                  </h4>
                  <ul className="space-y-2">
                    {/* Pending requirements first */}
                    {pendingReqs.length > 0 &&
                      pendingReqs.map((req) => (
                        <li
                          key={`pending-${req.requirementID}`}
                          className="flex items-center gap-2 text-sm text-gray-700 dark:text-gray-300 font-semibold"
                        >
                          <Paperclip className="h-4 w-4 text-gray-400" />
                          <span>{req.requirementTitle}</span>
                          <span className="ml-2 text-xs bg-yellow-100 text-yellow-800 dark:bg-yellow-900/20 dark:text-yellow-300 rounded-full px-2 py-0.5">
                            Not uploaded
                          </span>
                        </li>
                      ))}
                    {/* Uploaded requirements after */}
                    {uploadedReqs.length > 0 &&
                      uploadedReqs.map((req, idx) => {
                        const doc = getUploadedDocument(
                          expense.id,
                          req.requirementID
                        );
                        return (
                          <li
                            key={`uploaded-${doc?.id || idx}`}
                            className="flex items-center gap-2 text-sm text-gray-700 dark:text-gray-300"
                          >
                            <Paperclip className="h-4 w-4 text-gray-500" />
                            <span className="text-xs px-1 py-0.5 bg-gray-100 text-gray-800 dark:bg-gray-700 dark:text-gray-300 rounded mr-1">
                              PDF
                            </span>
                            {doc?.document_url ? (
                              <a
                                href={doc.document_url}
                                target="_blank"
                                rel="noopener noreferrer"
                                className="underline"
                              >
                                {doc.document_url.split("/").pop()}
                              </a>
                            ) : (
                              req.requirementTitle
                            )}
                            {doc && doc.reviewer_comment && (
                              <div className="mt-2 text-xs text-gray-500 dark:text-gray-400">
                                Reviewer Comment: {doc.reviewer_comment}
                              </div>
                            )}
                          </li>
                        );
                      })}
                    {/* If no requirements at all */}
                    {expense.requirements.length === 0 && (
                      <li className="text-sm text-gray-500 italic">
                        No documents uploaded yet
                      </li>
                    )}
                  </ul>
                </div>
              );
            })}
          </div>
        </div>
      </div>
      {/* Status History Timeline - Add right here */}
      {/* ...existing code... */}
    </div>
  );
};

export default LiquidationPage;<|MERGE_RESOLUTION|>--- conflicted
+++ resolved
@@ -729,7 +729,6 @@
               ></div>
             </div>
           </div>
-<<<<<<< HEAD
           {/* Remaining Days Warning Box - Add Here */}
           {request.remaining_days !== null && (
             <div
@@ -789,7 +788,6 @@
               </div>
             </div>
           )}
-=======
 
           {/* Instruction for resubmission */}
           {request.status === "resubmit" && (
@@ -799,7 +797,6 @@
             </div>
           )}
 
->>>>>>> c14f6ff9
           {/* Action Buttons */}
           <div className="flex flex-wrap gap-3 justify-end mt-4">
             {/* <Button

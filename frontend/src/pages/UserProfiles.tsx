--- conflicted
+++ resolved
@@ -327,250 +327,6 @@
   return (
     <>
       <PageBreadcrumb pageTitle="Profile" />
-<<<<<<< HEAD
-      <div className="rounded-2xl border border-gray-200 bg-white p-5 dark:border-gray-800 dark:bg-white/[0.03] lg:p-6">
-        <h3 className="mb-5 text-lg font-semibold text-gray-800 dark:text-white/90 lg:mb-7">
-          Profile
-        </h3>
-        <div className="space-y-6">
-          {/* Profile Card */}
-          <div className="p-8 border border-gray-200 rounded-2xl dark:border-gray-800 bg-gradient-to-br from-white via-blue-50 to-blue-100 dark:from-gray-900 dark:via-gray-800 dark:to-gray-900 shadow-lg mb-8">
-            <div className="flex flex-col items-center gap-6">
-              <div className="relative">
-                <div
-                  className={`flex items-center justify-center w-32 h-32 rounded-full shadow-lg border-4 border-white dark:border-gray-900 ${getAvatarColor()} text-white text-5xl font-bold transition-all duration-300`}
-                >
-                  {displayUser?.profile_picture ? (
-                    <img
-                      src={`http://127.0.0.1:8000${displayUser.profile_picture}`}
-                      alt="Profile"
-                      className="w-full h-full rounded-full object-cover"
-                    />
-                  ) : (
-                    <span>{getUserInitials()}</span>
-                  )}
-                </div>
-                <button
-                  className="absolute bottom-2 right-2 bg-white dark:bg-gray-800 border border-gray-300 dark:border-gray-700 rounded-full p-2 shadow hover:bg-blue-100 dark:hover:bg-gray-700 transition"
-                  onClick={handleEditUser}
-                  title="Edit Profile"
-                >
-                  <svg
-                    className="fill-current text-blue-600 dark:text-blue-400"
-                    width="22"
-                    height="22"
-                    viewBox="0 0 18 18"
-                    fill="none"
-                  >
-                    <path
-                      fillRule="evenodd"
-                      clipRule="evenodd"
-                      d="M15.0911 2.78206C14.2125 1.90338 12.7878 1.90338 11.9092 2.78206L4.57524 10.116C4.26682 10.4244 4.0547 10.8158 3.96468 11.2426L3.31231 14.3352C3.25997 14.5833 3.33653 14.841 3.51583 15.0203C3.69512 15.1996 3.95286 15.2761 4.20096 15.2238L7.29355 14.5714C7.72031 14.4814 8.11172 14.2693 8.42013 13.9609L15.7541 6.62695C16.6327 5.74827 16.6327 4.32365 15.7541 3.44497L15.0911 2.78206ZM12.9698 3.84272C13.2627 3.54982 13.7376 3.54982 14.0305 3.84272L14.6934 4.50563C14.9863 4.79852 14.9863 5.2734 14.6934 5.56629L14.044 6.21573L12.3204 4.49215L12.9698 3.84272ZM11.2597 5.55281L5.6359 11.1766C5.53309 11.2794 5.46238 11.4099 5.43238 11.5522L5.01758 13.5185L6.98394 13.1037C7.1262 13.0737 7.25666 13.003 7.35947 12.9002L12.9833 7.27639L11.2597 5.55281Z"
-                      fill=""
-                    />
-                  </svg>
-                </button>
-              </div>
-              <div className="text-center">
-                <h2 className="text-2xl font-bold text-gray-800 dark:text-white mb-1">
-                  {displayUser?.first_name || "-"}{" "}
-                  {displayUser?.last_name || ""}
-                </h2>
-                <div className="flex flex-col items-center gap-1">
-                  <span className="text-base text-blue-600 dark:text-blue-400 font-medium">
-                    {displayUser?.role
-                      ? displayUser.role
-                          .replace(/_/g, " ")
-                          .replace(/\b\w/g, (l) => l.toUpperCase())
-                      : "User"}
-                  </span>
-                  <span className="text-sm text-gray-500 dark:text-gray-400">
-                    @{displayUser?.username || "-"}
-                  </span>
-                </div>
-              </div>
-            </div>
-            <div className="my-6 border-t border-gray-200 dark:border-gray-700"></div>
-            <div className="grid grid-cols-1 md:grid-cols-2 gap-6 px-2">
-              <div>
-                <p className="mb-1 text-xs text-gray-500 dark:text-gray-400">
-                  Email
-                </p>
-                <p className="text-base font-medium text-gray-800 dark:text-white/90">
-                  {displayUser?.email || "-"}
-                </p>
-              </div>
-              <div>
-                <p className="mb-1 text-xs text-gray-500 dark:text-gray-400">
-                  Phone
-                </p>
-                <p className="text-base font-medium text-gray-800 dark:text-white/90">
-                  {displayUser?.phone_number || "-"}
-                </p>
-              </div>
-              <div>
-                <p className="mb-1 text-xs text-gray-500 dark:text-gray-400">
-                  Birthdate
-                </p>
-                <p className="text-base font-medium text-gray-800 dark:text-white/90">
-                  {displayUser?.date_of_birth
-                    ? new Date(displayUser.date_of_birth).toLocaleDateString()
-                    : "-"}
-                </p>
-              </div>
-              <div>
-                <p className="mb-1 text-xs text-gray-500 dark:text-gray-400">
-                  Age
-                </p>
-                <p className="text-base font-medium text-gray-800 dark:text-white/90">
-                  {displayUser?.date_of_birth
-                    ? calculateAge(displayUser.date_of_birth)
-                    : "-"}
-                </p>
-              </div>
-            </div>
-          </div>
-
-          {/* Edit User Dialog */}
-          <Dialog open={isDialogOpen} onOpenChange={setIsDialogOpen}>
-            <DialogContent className="w-full rounded-lg bg-white dark:bg-gray-800 p-8 shadow-xl max-h-[90vh] overflow-y-auto custom-scrollbar">
-              <DialogHeader className="mb-8">
-                <DialogTitle className="text-3xl font-bold text-gray-800 dark:text-white">
-                  Edit Profile
-                </DialogTitle>
-                <DialogDescription className="text-gray-600 dark:text-gray-400">
-                  Update your profile details below
-                </DialogDescription>
-              </DialogHeader>
-
-              {editUser && (
-                <form className="space-y-4" onSubmit={handleSubmit}>
-                  {/* Profile Picture Upload */}
-                  <div className="space-y-2">
-                    <Label htmlFor="profile_picture" className="text-base">
-                      Profile Picture
-                    </Label>
-                    <div className="flex items-center gap-4">
-                      {editUser.profile_picture_base64 ||
-                      editUser.profile_picture ? (
-                        <div className="relative">
-                          <img
-                            src={
-                              editUser.profile_picture_base64 ||
-                              `http://127.0.0.1:8000${editUser.profile_picture}`
-                            }
-                            className="w-16 h-16 rounded-full object-cover"
-                            alt="Preview"
-                          />
-                          <button
-                            type="button"
-                            onClick={() => {
-                              setEditUser((prev) => ({
-                                ...prev!,
-                                profile_picture: "",
-                                profile_picture_base64: "",
-                              }));
-                              // Clear the file input value too
-                              const fileInput = document.getElementById(
-                                "profile_picture"
-                              ) as HTMLInputElement;
-                              if (fileInput) fileInput.value = "";
-                            }}
-                            className="absolute -top-2 -right-2 bg-red-500 text-white rounded-full w-5 h-5 flex items-center justify-center hover:bg-red-600"
-                            aria-label="Remove profile picture"
-                          >
-                            <svg
-                              className="w-4 h-4"
-                              fill="none"
-                              stroke="currentColor"
-                              strokeWidth="2"
-                              viewBox="0 0 24 24"
-                            >
-                              <path d="M6 18L18 6M6 6l12 12" />
-                            </svg>
-                          </button>
-                        </div>
-                      ) : (
-                        <div className="w-16 h-16 rounded-full bg-gray-200 flex items-center justify-center">
-                          <span className="text-2xl font-bold text-gray-500">
-                            {getUserInitials()}
-                          </span>
-                        </div>
-                      )}
-                      <input
-                        type="file"
-                        id="profile_picture"
-                        accept="image/*"
-                        onChange={(e) => {
-                          const file = e.target.files?.[0];
-                          if (file) {
-                            const reader = new FileReader();
-                            reader.onload = (event) => {
-                              setEditUser((prev) => ({
-                                ...prev!,
-                                profile_picture_base64: event.target
-                                  ?.result as string,
-                              }));
-                            };
-                            reader.readAsDataURL(file);
-                          }
-                        }}
-                        className="hidden"
-                      />
-                      <Label
-                        htmlFor="profile_picture"
-                        className="cursor-pointer px-4 py-2 bg-gray-100 hover:bg-gray-200 rounded-md"
-                      >
-                        {editUser.profile_picture ||
-                        editUser.profile_picture_base64
-                          ? "Change Photo"
-                          : "Upload Photo"}
-                      </Label>
-                    </div>
-                  </div>
-
-                  <div className="grid grid-cols-2 gap-4">
-                    <div className="space-y-2">
-                      <Label htmlFor="first_name" className="text-base">
-                        First Name *
-                      </Label>
-                      <Input
-                        type="text"
-                        id="first_name"
-                        name="first_name"
-                        value={editUser.first_name}
-                        onChange={handleChange}
-                        className={
-                          formErrors.first_name ? "border-red-500" : ""
-                        }
-                      />
-                      {formErrors.first_name && (
-                        <p className="text-red-500 text-sm">
-                          {formErrors.first_name}
-                        </p>
-                      )}
-                    </div>
-                    <div className="space-y-2">
-                      <Label htmlFor="last_name" className="text-base">
-                        Last Name *
-                      </Label>
-                      <Input
-                        type="text"
-                        id="last_name"
-                        name="last_name"
-                        value={editUser.last_name}
-                        onChange={handleChange}
-                        className={formErrors.last_name ? "border-red-500" : ""}
-                      />
-                      {formErrors.last_name && (
-                        <p className="text-red-500 text-sm">
-                          {formErrors.last_name}
-                        </p>
-                      )}
-                    </div>
-                  </div>
-
-=======
 
       <div className="space-y-6">
         {/* Profile Card */}
@@ -790,133 +546,42 @@
                 </div>
 
                 <div className="grid grid-cols-2 gap-4">
->>>>>>> c7c07d7a
                   <div className="space-y-2">
-                    <Label htmlFor="phone_number" className="text-base">
-                      Phone Number
-                    </Label>
-                    <Input
-                      type="tel"
-                      id="phone_number"
-                      name="phone_number"
-                      value={editUser.phone_number || ""}
-                      onChange={handleChange}
-                      onInput={handlePhoneNumberInput}
-                      className={
-                        formErrors.phone_number ? "border-red-500" : ""
-                      }
-                    />
-                    {formErrors.phone_number && (
-                      <p className="text-red-500 text-sm">
-                        {formErrors.phone_number}
-                      </p>
-                    )}
-                  </div>
-
-                  <div className="space-y-2">
-                    <Label htmlFor="email" className="text-base">
-                      Email *
-                    </Label>
-                    <Input
-                      type="email"
-                      id="email"
-                      name="email"
-                      value={editUser.email}
-                      onChange={handleChange}
-                      className={formErrors.email ? "border-red-500" : ""}
-                    />
-                    {formErrors.email && (
-                      <p className="text-red-500 text-sm">{formErrors.email}</p>
-                    )}
-                  </div>
-                  <div className="space-y-2">
-                    <Label htmlFor="username" className="text-base">
-                      Username *
+                    <Label htmlFor="first_name" className="text-base">
+                      First Name *
                     </Label>
                     <Input
                       type="text"
-                      id="username"
-                      name="username"
-                      value={editUser.username}
+                      id="first_name"
+                      name="first_name"
+                      value={editUser.first_name}
                       onChange={handleChange}
-                      className={formErrors.username ? "border-red-500" : ""}
+                      className={formErrors.first_name ? "border-red-500" : ""}
                     />
-                    {formErrors.username && (
+                    {formErrors.first_name && (
                       <p className="text-red-500 text-sm">
-                        {formErrors.username}
-                      </p>
-                    )}
-                  </div>
-<<<<<<< HEAD
-                  <div className="space-y-2">
-                    <Label htmlFor="password" className="text-base">
-                      Password (leave blank to keep current)
-                    </Label>
-                    <div className="relative">
-                      <Input
-                        type={showPassword ? "text" : "password"}
-                        id="password"
-                        name="password"
-                        value={editUser.password || ""}
-                        onChange={handleChange}
-                        className={formErrors.password ? "border-red-500" : ""}
-                      />
-                      <button
-                        type="button"
-                        className="absolute right-3 top-1/2 transform -translate-y-1/2"
-                        onClick={() => setShowPassword(!showPassword)}
-                        tabIndex={-1}
-                      >
-                        {showPassword ? (
-                          <EyeCloseIcon className="h-5 w-5 text-gray-400" />
-                        ) : (
-                          <EyeIcon className="h-5 w-5 text-gray-400" />
-                        )}
-                      </button>
-                    </div>
-                    {formErrors.password && (
-                      <p className="text-red-500 text-sm">
-                        {formErrors.password}
+                        {formErrors.first_name}
                       </p>
                     )}
                   </div>
                   <div className="space-y-2">
-                    <Label htmlFor="date_of_birth" className="text-base">
-                      Birthdate
+                    <Label htmlFor="last_name" className="text-base">
+                      Last Name *
                     </Label>
-                    <div className="relative">
-                      <Input
-                        type="date"
-                        id="date_of_birth"
-                        name="date_of_birth"
-                        className="[&::-webkit-calendar-picker-indicator]:opacity-0 w-full p-3.5 border-2 rounded-lg focus:ring-2 focus:ring-blue-500 text-base"
-                        value={editUser?.date_of_birth || ""}
-                        onChange={handleChange}
-                        max={new Date().toISOString().split("T")[0]}
-                      />
-                      <span className="absolute right-3 top-1/2 -translate-y-1/2 text-gray-500 dark:text-gray-400">
-                        <CalenderIcon className="size-5" />
-                      </span>
-                    </div>
+                    <Input
+                      type="text"
+                      id="last_name"
+                      name="last_name"
+                      value={editUser.last_name}
+                      onChange={handleChange}
+                      className={formErrors.last_name ? "border-red-500" : ""}
+                    />
+                    {formErrors.last_name && (
+                      <p className="text-red-500 text-sm">
+                        {formErrors.last_name}
+                      </p>
+                    )}
                   </div>
-
-                  <div className="flex justify-end gap-3 pt-4">
-                    <Button
-                      type="button"
-                      variant="outline"
-                      onClick={() => {
-                        setIsDialogOpen(false);
-                        setFormErrors({});
-                      }}
-                      disabled={isSubmitting}
-                    >
-                      Cancel
-                    </Button>
-                    <Button
-                      type="submit"
-                      variant="primary"
-                      disabled={!isFormValid || isSubmitting}
-=======
                 </div>
 
                 <PhoneNumberInput
@@ -984,41 +649,12 @@
                       className="absolute right-3 top-1/2 transform -translate-y-1/2"
                       onClick={() => setShowPassword(!showPassword)}
                       tabIndex={-1}
->>>>>>> c7c07d7a
                     >
-                      {isSubmitting ? (
-                        <span className="flex items-center gap-2">
-                          <Loader2 className="animate-spin size-4" />
-                          Saving...
-                        </span>
+                      {showPassword ? (
+                        <EyeCloseIcon className="h-5 w-5 text-gray-400" />
                       ) : (
-                        "Save Changes"
+                        <EyeIcon className="h-5 w-5 text-gray-400" />
                       )}
-<<<<<<< HEAD
-                    </Button>
-                  </div>
-                </form>
-              )}
-            </DialogContent>
-          </Dialog>
-
-          {/* Edit Confirmation Dialog */}
-          <Dialog
-            open={isConfirmDialogOpen}
-            onOpenChange={setIsConfirmDialogOpen}
-          >
-            <DialogContent className="w-full rounded-lg bg-white dark:bg-gray-800 p-8 shadow-xl">
-              <DialogHeader className="mb-8">
-                <DialogTitle className="text-3xl font-bold text-gray-800 dark:text-white">
-                  Confirm Changes
-                </DialogTitle>
-              </DialogHeader>
-
-              <div className="space-y-4">
-                <p className="text-gray-600 dark:text-gray-400">
-                  Are you sure you want to update your profile information?
-                </p>
-=======
                     </button>
                   </div>
                   {formErrors.password && (
@@ -1046,47 +682,94 @@
                     </span>
                   </div>
                 </div>
->>>>>>> c7c07d7a
 
                 <div className="flex justify-end gap-3 pt-4">
                   <Button
                     type="button"
                     variant="outline"
-                    onClick={() => setIsConfirmDialogOpen(false)}
+                    onClick={() => {
+                      setIsDialogOpen(false);
+                      setFormErrors({});
+                    }}
                     disabled={isSubmitting}
                   >
                     Cancel
                   </Button>
                   <Button
-                    type="button"
+                    type="submit"
                     variant="primary"
-                    onClick={handleConfirmedEdit}
-                    disabled={isSubmitting}
+                    disabled={!isFormValid || isSubmitting}
                   >
                     {isSubmitting ? (
                       <span className="flex items-center gap-2">
                         <Loader2 className="animate-spin size-4" />
-                        Updating...
+                        Saving...
                       </span>
                     ) : (
-                      "Confirm Changes"
+                      "Save Changes"
                     )}
                   </Button>
                 </div>
+              </form>
+            )}
+          </DialogContent>
+        </Dialog>
+
+        {/* Edit Confirmation Dialog */}
+        <Dialog
+          open={isConfirmDialogOpen}
+          onOpenChange={setIsConfirmDialogOpen}
+        >
+          <DialogContent className="w-full rounded-lg bg-white dark:bg-gray-800 p-8 shadow-xl">
+            <DialogHeader className="mb-8">
+              <DialogTitle className="text-3xl font-bold text-gray-800 dark:text-white">
+                Confirm Changes
+              </DialogTitle>
+            </DialogHeader>
+
+            <div className="space-y-4">
+              <p className="text-gray-600 dark:text-gray-400">
+                Are you sure you want to update your profile information?
+              </p>
+
+              <div className="flex justify-end gap-3 pt-4">
+                <Button
+                  type="button"
+                  variant="outline"
+                  onClick={() => setIsConfirmDialogOpen(false)}
+                  disabled={isSubmitting}
+                >
+                  Cancel
+                </Button>
+                <Button
+                  type="button"
+                  variant="primary"
+                  onClick={handleConfirmedEdit}
+                  disabled={isSubmitting}
+                >
+                  {isSubmitting ? (
+                    <span className="flex items-center gap-2">
+                      <Loader2 className="animate-spin size-4" />
+                      Updating...
+                    </span>
+                  ) : (
+                    "Confirm Changes"
+                  )}
+                </Button>
               </div>
-            </DialogContent>
-          </Dialog>
-
-          <ToastContainer
-            position="top-center"
-            autoClose={2000}
-            hideProgressBar={false}
-            newestOnTop={false}
-            closeOnClick={false}
-            rtl={false}
-            pauseOnFocusLoss
-          />
-        </div>
+            </div>
+          </DialogContent>
+        </Dialog>
+
+        <ToastContainer
+          position="top-center"
+          autoClose={2000}
+          hideProgressBar={false}
+          newestOnTop={false}
+          closeOnClick={false}
+          rtl={false}
+          pauseOnFocusLoss
+        />
       </div>
     </>
   );

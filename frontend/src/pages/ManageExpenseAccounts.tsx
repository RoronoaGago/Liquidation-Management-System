--- conflicted
+++ resolved
@@ -68,13 +68,7 @@
   const [isDialogOpen, setIsDialogOpen] = useState(false);
   const [isSubmitting, setIsSubmitting] = useState(false);
   const { user: currentUser } = useAuth();
-<<<<<<< HEAD
-
   const [allUsers, setAllUsers] = useState<User[]>([]);
-
-=======
-  const [allUsers, setAllUsers] = useState<User[]>([]);
->>>>>>> 6f35f482
   const [errors, setErrors] = useState<Record<string, string>>({});
   const [previewImage, setPreviewImage] = useState<string | null>(null);
   const [loading, setLoading] = useState(true);
@@ -209,19 +203,11 @@
         });
         return sortConfig.direction === "asc" ? comparison : -comparison;
       }
-<<<<<<< HEAD
 
       // Numeric comparison
       if (aValue < bValue) return sortConfig.direction === "asc" ? -1 : 1;
       if (aValue > bValue) return sortConfig.direction === "asc" ? 1 : -1;
 
-=======
-
-      // Numeric comparison
-      if (aValue < bValue) return sortConfig.direction === "asc" ? -1 : 1;
-      if (aValue > bValue) return sortConfig.direction === "asc" ? 1 : -1;
-
->>>>>>> 6f35f482
       return 0;
     });
   }, [filteredUsers, sortConfig]);
@@ -293,10 +279,6 @@
           }
           break;
         case "date_of_birth":
-<<<<<<< HEAD
-          // eslint-disable-next-line no-case-declarations
-=======
->>>>>>> 6f35f482
           const dateError = validateDateOfBirth(value);
           if (dateError) {
             newErrors.date_of_birth = dateError;

import api from "./axios";

export const login = async (email: string, password: string) => {
  try {
<<<<<<< HEAD
    const response = await api.post(
      //   "http://127.0.0.1:8000/api/token/",
      "http://192.168.1.91:8000/api/token/",
      {
        email,
        password,
      }
    );

    if (response.data?.access) {
      localStorage.setItem("accessToken", response.data.access);
      if (response.data.refresh) {
        localStorage.setItem("refreshToken", response.data.refresh);
      }
      return response.data;
    }

    throw new Error("Authentication failed: No access token received");
    // eslint-disable-next-line @typescript-eslint/no-explicit-any
=======
    const response = await api.post('http://127.0.0.1:8000/api/token/', {
      email,
      password
    });

    if (response.data?.access) {
      localStorage.setItem('accessToken', response.data.access);
      if (response.data.refresh) {
        localStorage.setItem('refreshToken', response.data.refresh);
      }
      return response.data;
    }
    //  date time nalang average 
    throw new Error('Authentication failed: No access token received');
>>>>>>> ab757fdb
  } catch (error: any) {
    // Transform Axios error to a more specific error
    if (error.response) {
      // Handle HTTP errors
      if (error.response.status === 401) {
<<<<<<< HEAD
        throw new Error("Invalid email or password");
      } else if (error.response.status >= 500) {
        throw new Error("Server error. Please try again later.");
      }
    }
    // Re-throw other errors
    throw new Error(error.message || "Login failed");
=======
        throw new Error('Invalid email or password');
      } else if (error.response.status >= 500) {
        throw new Error('Server error. Please try again later.');
      }
    }
    // Re-throw other errors
    throw new Error(error.message || 'Login failed');
>>>>>>> ab757fdb
  }
};

export const logout = () => {
<<<<<<< HEAD
  localStorage.removeItem("accessToken");
  localStorage.removeItem("refreshToken");
=======
  localStorage.removeItem('accessToken');
  localStorage.removeItem('refreshToken');
>>>>>>> ab757fdb
};

export const getProtectedData = async () => {
  try {
<<<<<<< HEAD
    const response = await api.get("http://127.0.0.1:8000/api/protected/");
    return response.data;
  } catch (error) {
    console.error("Failed to fetch protected data:", error);
=======
    const response = await api.get('http://127.0.0.1:8000/api/protected/');
    return response.data;
  } catch (error) {
    console.error('Failed to fetch protected data:', error);
>>>>>>> ab757fdb
    throw error;
  }
};<|MERGE_RESOLUTION|>--- conflicted
+++ resolved
@@ -1,28 +1,7 @@
-import api from "./axios";
+import api from './axios';
 
 export const login = async (email: string, password: string) => {
   try {
-<<<<<<< HEAD
-    const response = await api.post(
-      //   "http://127.0.0.1:8000/api/token/",
-      "http://192.168.1.91:8000/api/token/",
-      {
-        email,
-        password,
-      }
-    );
-
-    if (response.data?.access) {
-      localStorage.setItem("accessToken", response.data.access);
-      if (response.data.refresh) {
-        localStorage.setItem("refreshToken", response.data.refresh);
-      }
-      return response.data;
-    }
-
-    throw new Error("Authentication failed: No access token received");
-    // eslint-disable-next-line @typescript-eslint/no-explicit-any
-=======
     const response = await api.post('http://127.0.0.1:8000/api/token/', {
       email,
       password
@@ -37,21 +16,11 @@
     }
     //  date time nalang average 
     throw new Error('Authentication failed: No access token received');
->>>>>>> ab757fdb
   } catch (error: any) {
     // Transform Axios error to a more specific error
     if (error.response) {
       // Handle HTTP errors
       if (error.response.status === 401) {
-<<<<<<< HEAD
-        throw new Error("Invalid email or password");
-      } else if (error.response.status >= 500) {
-        throw new Error("Server error. Please try again later.");
-      }
-    }
-    // Re-throw other errors
-    throw new Error(error.message || "Login failed");
-=======
         throw new Error('Invalid email or password');
       } else if (error.response.status >= 500) {
         throw new Error('Server error. Please try again later.');
@@ -59,33 +28,20 @@
     }
     // Re-throw other errors
     throw new Error(error.message || 'Login failed');
->>>>>>> ab757fdb
   }
 };
 
 export const logout = () => {
-<<<<<<< HEAD
-  localStorage.removeItem("accessToken");
-  localStorage.removeItem("refreshToken");
-=======
   localStorage.removeItem('accessToken');
   localStorage.removeItem('refreshToken');
->>>>>>> ab757fdb
 };
 
 export const getProtectedData = async () => {
   try {
-<<<<<<< HEAD
-    const response = await api.get("http://127.0.0.1:8000/api/protected/");
-    return response.data;
-  } catch (error) {
-    console.error("Failed to fetch protected data:", error);
-=======
     const response = await api.get('http://127.0.0.1:8000/api/protected/');
     return response.data;
   } catch (error) {
     console.error('Failed to fetch protected data:', error);
->>>>>>> ab757fdb
     throw error;
   }
 };
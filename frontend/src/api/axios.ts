import axios from "axios";

// Define your API response data types
interface TokenResponse {
  access: string;
  refresh?: string;
}

const api = axios.create({
  baseURL: "http://127.0.0.1:8000/api/",
  headers: {
    "Content-Type": "application/json",
  },
});

// Helper function to get tokens
const getTokens = () => ({
  accessToken: localStorage.getItem("accessToken"),
  refreshToken: localStorage.getItem("refreshToken"),
});

// Set initial token if available
const { accessToken } = getTokens();
if (accessToken) {
  api.defaults.headers.common["Authorization"] = `Bearer ${accessToken}`;
}

// Request interceptor
api.interceptors.request.use(
  (config) => {
    const { accessToken } = getTokens();
    if (accessToken) {
      config.headers.Authorization = `Bearer ${accessToken}`;
    }
    return config;
  },
  (error) => {
    return Promise.reject(error);
  }
);

// Response interceptor
api.interceptors.response.use(
  (response) => response,
  async (error) => {
    const originalRequest = error.config;

    // If error is 401 and we haven't already retried
    if (error.response?.status === 401 && !originalRequest._retry) {
      originalRequest._retry = true;
<<<<<<< HEAD

      try {
        const { refreshToken } = getTokens();
        if (!refreshToken) throw new Error("No refresh token available");

        const response = await axios.post<TokenResponse>(
          //   "http://127.0.0.1:8000/api/token/refresh/",
          "http://192.168.1.91:8000/api/token/refresh/",
          { refresh: refreshToken }
        );

        localStorage.setItem("accessToken", response.data.access);
        if (response.data.refresh) {
          localStorage.setItem("refreshToken", response.data.refresh);
        }

=======

      // Don't try to refresh token for authentication endpoints
      const isAuthEndpoint = originalRequest.url?.includes('/token/') ||
        originalRequest.url?.includes('/request-otp/') ||
        originalRequest.url?.includes('/verify-otp/') ||
        originalRequest.url?.includes('/resend-otp/');

      if (isAuthEndpoint) {
        return Promise.reject(error);
      }

      try {
        const { refreshToken } = getTokens();
        if (!refreshToken) {
          // Clear any stale tokens and redirect to login
          localStorage.removeItem('accessToken');
          localStorage.removeItem('refreshToken');
          // window.location.href = '/login';
          throw new Error('No refresh token available');
        }

        const response = await axios.post<TokenResponse>(
          //   "http://127.0.0.1:8000/api/token/refresh/",
          "http://192.168.1.91:8000/api/token/refresh/",
          { refresh: refreshToken }
        );

        localStorage.setItem("accessToken", response.data.access);
        if (response.data.refresh) {
          localStorage.setItem("refreshToken", response.data.refresh);
        }

>>>>>>> e15614b0
        api.defaults.headers.common[
          "Authorization"
        ] = `Bearer ${response.data.access}`;
        originalRequest.headers.Authorization = `Bearer ${response.data.access}`;

        return api(originalRequest);
      } catch (err) {
        // If refresh fails, clear storage and redirect to login
        localStorage.removeItem("accessToken");
        localStorage.removeItem("refreshToken");
        // window.location.href = '/login';
        return Promise.reject(err);
      }
    }

    return Promise.reject(error);
  }
);

// api/axios.ts (add these functions)
export const requestOTP = async (email: string, password: string) => {
  try {
    // Create a new axios instance without interceptors for auth requests
    const authApi = axios.create({
<<<<<<< HEAD
      baseURL: "http://127.0.0.1:8000/api/",
      headers: {
        "Content-Type": "application/json",
=======
      baseURL: 'http://127.0.0.1:8000/api/',
      headers: {
        'Content-Type': 'application/json',
>>>>>>> e15614b0
      },
    });

    const response = await authApi.post("/request-otp/", { email, password });
    return response.data;
  } catch (error: any) {
    console.error(error);
    throw new Error(error.response?.data?.message || "Failed to send OTP");
  }
};

export const verifyOTP = async (email: string, otp: string) => {
  try {
    // Create a new axios instance without interceptors for auth requests
    const authApi = axios.create({
<<<<<<< HEAD
      baseURL: "http://127.0.0.1:8000/api/",
      headers: {
        "Content-Type": "application/json",
=======
      baseURL: 'http://127.0.0.1:8000/api/',
      headers: {
        'Content-Type': 'application/json',
>>>>>>> e15614b0
      },
    });

    const response = await authApi.post("/verify-otp/", { email, otp });
    return response.data;
  } catch (error: any) {
    throw new Error(error.response?.data?.message || "Invalid OTP");
  }
};

export const resendOTP = async (email: string) => {
  try {
    // Create a new axios instance without interceptors for auth requests
    const authApi = axios.create({
<<<<<<< HEAD
      baseURL: "http://127.0.0.1:8000/api/",
      headers: {
        "Content-Type": "application/json",
=======
      baseURL: 'http://127.0.0.1:8000/api/',
      headers: {
        'Content-Type': 'application/json',
>>>>>>> e15614b0
      },
    });

    const response = await authApi.post("/resend-otp/", { email });
    return response.data;
  } catch (error: any) {
    throw new Error(error.response?.data?.message || "Failed to resend OTP");
  }
};

export default api;<|MERGE_RESOLUTION|>--- conflicted
+++ resolved
@@ -48,30 +48,13 @@
     // If error is 401 and we haven't already retried
     if (error.response?.status === 401 && !originalRequest._retry) {
       originalRequest._retry = true;
-<<<<<<< HEAD
-
-      try {
-        const { refreshToken } = getTokens();
-        if (!refreshToken) throw new Error("No refresh token available");
-
-        const response = await axios.post<TokenResponse>(
-          //   "http://127.0.0.1:8000/api/token/refresh/",
-          "http://192.168.1.91:8000/api/token/refresh/",
-          { refresh: refreshToken }
-        );
-
-        localStorage.setItem("accessToken", response.data.access);
-        if (response.data.refresh) {
-          localStorage.setItem("refreshToken", response.data.refresh);
-        }
-
-=======
 
       // Don't try to refresh token for authentication endpoints
-      const isAuthEndpoint = originalRequest.url?.includes('/token/') ||
-        originalRequest.url?.includes('/request-otp/') ||
-        originalRequest.url?.includes('/verify-otp/') ||
-        originalRequest.url?.includes('/resend-otp/');
+      const isAuthEndpoint =
+        originalRequest.url?.includes("/token/") ||
+        originalRequest.url?.includes("/request-otp/") ||
+        originalRequest.url?.includes("/verify-otp/") ||
+        originalRequest.url?.includes("/resend-otp/");
 
       if (isAuthEndpoint) {
         return Promise.reject(error);
@@ -81,10 +64,10 @@
         const { refreshToken } = getTokens();
         if (!refreshToken) {
           // Clear any stale tokens and redirect to login
-          localStorage.removeItem('accessToken');
-          localStorage.removeItem('refreshToken');
+          localStorage.removeItem("accessToken");
+          localStorage.removeItem("refreshToken");
           // window.location.href = '/login';
-          throw new Error('No refresh token available');
+          throw new Error("No refresh token available");
         }
 
         const response = await axios.post<TokenResponse>(
@@ -98,7 +81,6 @@
           localStorage.setItem("refreshToken", response.data.refresh);
         }
 
->>>>>>> e15614b0
         api.defaults.headers.common[
           "Authorization"
         ] = `Bearer ${response.data.access}`;
@@ -123,15 +105,9 @@
   try {
     // Create a new axios instance without interceptors for auth requests
     const authApi = axios.create({
-<<<<<<< HEAD
       baseURL: "http://127.0.0.1:8000/api/",
       headers: {
         "Content-Type": "application/json",
-=======
-      baseURL: 'http://127.0.0.1:8000/api/',
-      headers: {
-        'Content-Type': 'application/json',
->>>>>>> e15614b0
       },
     });
 
@@ -147,15 +123,9 @@
   try {
     // Create a new axios instance without interceptors for auth requests
     const authApi = axios.create({
-<<<<<<< HEAD
       baseURL: "http://127.0.0.1:8000/api/",
       headers: {
         "Content-Type": "application/json",
-=======
-      baseURL: 'http://127.0.0.1:8000/api/',
-      headers: {
-        'Content-Type': 'application/json',
->>>>>>> e15614b0
       },
     });
 
@@ -170,15 +140,9 @@
   try {
     // Create a new axios instance without interceptors for auth requests
     const authApi = axios.create({
-<<<<<<< HEAD
       baseURL: "http://127.0.0.1:8000/api/",
       headers: {
         "Content-Type": "application/json",
-=======
-      baseURL: 'http://127.0.0.1:8000/api/',
-      headers: {
-        'Content-Type': 'application/json',
->>>>>>> e15614b0
       },
     });
 
